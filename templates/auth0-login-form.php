--- conflicted
+++ resolved
@@ -18,78 +18,7 @@
     $title = "Sign In";
 }
 
-<<<<<<< HEAD
-$stateObj = array("interim" => $interim_login, "uuid" =>uniqid());
-if (isset($_GET['redirect_to'])) {
-    $stateObj["redirect_to"] = addslashes($_GET['redirect_to']);
-}
-
-$state = json_encode($stateObj);
-
-
-$options_obj = WP_Auth0::buildSettings(WP_Auth0_Options::get_options());
-
-$sso = $options_obj['sso'];
-
-$extraOptions = array(
-    "authParams"    => array("state" => $state),
-);
-$callbackURL = site_url('/index.php?auth0=1');
-if(!$auth0_implicit_workflow) {
-    $extraOptions["callbackURL"] = $callbackURL;
-}
-else {
-    $extraOptions["authParams"]["scope"] = "openid name email nickname email_verified identities";
-
-    if ($sso) {
-        $extraOptions["callbackOnLocationHash"] = true;
-        $extraOptions["callbackURL"] = site_url('/wp-login.php');
-    }
-}
-
-$options_obj = array_merge( $extraOptions, $options_obj  );
-
-if (isset($specialSettings)){
-    $options_obj = array_merge( $options_obj , $specialSettings );
-}
-
-if (!$showAsModal){
-    $options_obj['container'] = 'auth0-login-form';
-}
-
-if (!$allow_signup) {
-    $options_obj['disableSignupAction'] = true;
-}
-$custom_js = null;
-$custom_css = null;
-if(isset($options_obj['custom_js'])) {
-  $custom_js = $options_obj['custom_js'];
-}
-if(isset($options_obj['custom_css'])) {
-  $custom_css = $options_obj['custom_css'];
-}
-
-unset ($options_obj['custom_js']);
-unset ($options_obj['custom_css']);
-
-$options = json_encode($options_obj);
-
-if(empty($client_id) || empty($domain)){ ?>
-
-    <p><?php _e('Auth0 Integration has not yet been set up! Please visit your Wordpress Auth0 settings and fill in the required settings.', WPA0_LANG); ?></p>
-
-<?php } else { ?>
-
-    <?php if($custom_css) { ?>
-
-        <style type="text/css">
-            <?php echo $custom_css;?>
-        </style>
-
-    <?php } ?>
-=======
 $options = json_encode($lock_options->get_lock_options());
->>>>>>> 46234cc4
 
 ?>
 
@@ -125,16 +54,6 @@
 
         var callback = null;
 
-<<<<<<< HEAD
-        <?php if ($auth0_implicit_workflow) { ?>
-
-            callback = function(err,profile, token) {
-
-                post('<?php echo site_url('/index.php?auth0=implicit'); ?>', {
-                    token:token,
-                    state:<?php echo $state; ?>
-                }, 'POST');
-=======
 
         <?php if ( $lock_options->get_auth0_implicit_workflow() ) { ?>
 
@@ -146,7 +65,6 @@
                         state:<?php echo json_encode($lock_options->get_state_obj()); ?>
                     }, 'POST');
                 }
->>>>>>> 46234cc4
 
             };
 
@@ -221,44 +139,19 @@
 
         var lock = new <?php echo $lock_options->get_lock_classname(); ?>('<?php echo $lock_options->get_client_id(); ?>', '<?php echo $lock_options->get_domain(); ?>');
 
-<<<<<<< HEAD
-        var lock = new Auth0Lock('<?php echo $client_id; ?>', '<?php echo $domain; ?>');
-
-        <?php if($custom_js) { ?>
-=======
         <?php if( ! empty( $custom_js )) { ?>
->>>>>>> 46234cc4
 
             <?php echo $custom_js;?>
 
         <?php } ?>
 
-<<<<<<< HEAD
-    <?php if ($sso) { ?>
-
-
-        lock.$auth0.getSSOData(function(err, data) {
-            if (!err && data.sso) {
-                lock.$auth0.signin(<?php echo $options; ?>);
-            } else {
-
-            <?php if (!$showAsModal) { ?>
-                a0ShowLoginModal();
-            <?php } ?>
-=======
         <?php if ( ! $lock_options->show_as_modal() ) { ?>
             a0ShowLoginModal();
         <?php } else { ?>
->>>>>>> 46234cc4
 
             jQuery('#a0LoginButton').click(a0ShowLoginModal);
 
         <?php } ?>
-<<<<<<< HEAD
-    <?php } ?>
-
-=======
->>>>>>> 46234cc4
 
     });
     </script>