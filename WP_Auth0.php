--- conflicted
+++ resolved
@@ -2,11 +2,7 @@
 /**
  * Plugin Name: Wordpress Auth0 Integration
  * Description: Implements the Auth0 Single Sign On solution into Wordpress
-<<<<<<< HEAD
- * Version: 1.0.10
-=======
  * Version: 1.1.0
->>>>>>> 8d4e4cb7
  * Author: Auth0
  * Author URI: https://auth0.com
  */
@@ -129,17 +125,6 @@
 
     }
 
-<<<<<<< HEAD
-    public static function render_auth0_login_css() {
-        $activated = absint(WP_Auth0_Options::get( 'active' )) == 1;
-        if (!$activated) return;
-
-        ?> <link rel='stylesheet' href='<?php echo plugins_url( 'assets/css/login.css', __FILE__ ); ?>' type='text/css' /> <?php
-    }
-
-    public static function render_form( $html ){
-        $activated = absint(WP_Auth0_Options::get( 'active' )) == 1;
-=======
     protected static function GetBoolean($value)
     {
         return ($value == 1 || strtolower($value) == 'true');
@@ -201,7 +186,6 @@
 
     public static function render_form( $html ){
         $client_id = WP_Auth0_Options::get('client_id');
->>>>>>> 8d4e4cb7
 
         if (trim($client_id) == "") return;
 
