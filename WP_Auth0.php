--- conflicted
+++ resolved
@@ -2,40 +2,22 @@
 /**
  * Plugin Name: Auth0 for WordPress
  * Description: Implements the Auth0 Single Sign On solution into Wordpress
-<<<<<<< HEAD
- * Version: 1.3.6
-=======
  * Version: 2.0.0
->>>>>>> 46234cc4
  * Author: Auth0
  * Author URI: https://auth0.com
  */
 
-<<<<<<< HEAD
-define('WPA0_PLUGIN_FILE', __FILE__);
-define('WPA0_PLUGIN_DIR', trailingslashit(plugin_dir_path(__FILE__)));
-define('WPA0_PLUGIN_URL', trailingslashit(plugin_dir_url(__FILE__) ));
-define('WPA0_LANG', 'wp-auth0');
-define('AUTH0_DB_VERSION', 2);
-define('WPA0_VERSION', '1.3.4');
-=======
 define( 'WPA0_PLUGIN_FILE', __FILE__ );
 define( 'WPA0_PLUGIN_DIR', trailingslashit( plugin_dir_path( __FILE__ ) ) );
 define( 'WPA0_PLUGIN_URL', trailingslashit( plugin_dir_url( __FILE__ ) ) );
 define( 'WPA0_LANG', 'wp-auth0' );
 define( 'AUTH0_DB_VERSION', 4 );
 define( 'WPA0_VERSION', '2.0.0' );
->>>>>>> 46234cc4
 
 /**
  * Main plugin class
  */
 class WP_Auth0 {
-<<<<<<< HEAD
-    public static function init(){
-        spl_autoload_register(array(__CLASS__, 'autoloader'));
-=======
->>>>>>> 46234cc4
 
 	protected $db_manager;
 	protected $a0_options;
@@ -365,633 +347,8 @@
 			$currentauth0_user = unserialize( $result->auth0_obj );
 		}
 
-<<<<<<< HEAD
-    // Add settings link on plugin page
-    public static function wp_add_plugin_settings_link($links) {
-
-        $settings_link = '<a href="admin.php?page=wpa0-errors">Error Log</a>';
-        array_unshift($links, $settings_link);
-
-        $settings_link = '<a href="admin.php?page=wpa0">Settings</a>';
-        array_unshift($links, $settings_link);
-
-        return $links;
-    }
-
-    public static function wp_register_widget() {
-        register_widget( 'WP_Auth0_Embed_Widget' );
-        register_widget( 'WP_Auth0_Popup_Widget' );
-    }
-
-    public static function wp_enqueue(){
-        $client_id = WP_Auth0_Options::get('client_id');
-
-        if (trim($client_id) == "") return;
-
-        if (isset($_GET['message']))
-        {
-            wp_enqueue_script('jquery');
-        }
-
-        wp_enqueue_style( 'auth0-widget', trailingslashit(plugin_dir_url(__FILE__) ) . 'assets/css/main.css' );
-    }
-
-    public static function shortcode( $atts ){
-        ob_start();
-
-        require_once WPA0_PLUGIN_DIR . 'templates/login-form.php';
-        renderAuth0Form(false, self::buildSettings($atts));
-
-        $html = ob_get_clean();
-        return $html;
-    }
-
-    public static function login_auto() {
-        $auto_login = absint(WP_Auth0_Options::get( 'auto_login' ));
-
-        if ($auto_login && $_GET["action"] != "logout" && !isset($_GET['wle'])) {
-
-        	if (strtolower($_SERVER['REQUEST_METHOD']) !== 'get') {
-						return;
-					}
-
-            $stateObj = array("interim" => false, "uuid" =>uniqid());
-            if (isset($_GET['redirect_to'])) {
-                $stateObj["redirect_to"] = $_GET['redirect_to'];
-            }
-            $state = json_encode($stateObj);
-            // Create the link to log in
-
-            $login_url = "https://". WP_Auth0_Options::get('domain') .
-                         "/authorize?response_type=code&scope=openid%20profile".
-                         "&client_id=".WP_Auth0_Options::get('client_id') .
-                         "&redirect_uri=".site_url('/index.php?auth0=1') .
-                         "&state=".urlencode($state).
-                         "&connection=".WP_Auth0_Options::get('auto_login_method');
-
-            wp_redirect($login_url);
-            die();
-        }
-    }
-
-    public static function logout() {
-        self::end_session();
-
-        $sso = WP_Auth0_Options::get( 'sso' );
-        $auto_login = absint(WP_Auth0_Options::get( 'auto_login' ));
-
-        if (isset($_REQUEST['redirect_to'])) {
-            $redirect_to = $_REQUEST['redirect_to'];
-        }
-        else {
-            $redirect_to = home_url();
-        }
-
-        if ($sso) {
-            wp_redirect("https://". WP_Auth0_Options::get('domain') . "/v2/logout?returnTo=" . urlencode($redirect_to));
-            die();
-        }
-
-        if ($auto_login) {
-            wp_redirect(home_url());
-            die();
-        }
-
-    }
-
-    public static function render_back_to_auth0() {
-
-        include WPA0_PLUGIN_DIR . 'templates/back-to-auth0.php';
-
-    }
-
-    protected static function GetBoolean($value)
-    {
-        return ($value == 1 || strtolower($value) == 'true');
-    }
-    protected static function IsValid($array, $key)
-    {
-        return (isset($array[$key]) && trim($array[$key]) != '');
-    }
-    public static function buildSettings($settings)
-    {
-        $options_obj = array();
-        if (isset($settings['form_title']) &&
-            (!isset($settings['dict']) || (isset($settings['dict']) && trim($settings['dict']) == '')) &&
-            trim($settings['form_title']) != '') {
-            $options_obj['dict'] = array(
-                "signin" => array(
-                    "title" => $settings['form_title']
-                )
-            );
-        }
-        elseif (isset($settings['dict']) && trim($settings['dict']) != '') {
-            if ($oDict = json_decode($settings['dict'], true)) {
-                $options_obj['dict'] = $oDict;
-            }
-            else{
-                $options_obj['dict'] = $settings['dict'];
-            }
-        }
-        if (self::IsValid($settings,'custom_css')) {
-            $options_obj['custom_css'] = $settings['custom_css'];
-        }
-        if (self::IsValid($settings,'custom_js')) {
-            $options_obj['custom_js'] = $settings['custom_js'];
-        }
-        if (self::IsValid($settings,'social_big_buttons')) {
-            $options_obj['socialBigButtons'] = self::GetBoolean($settings['social_big_buttons']);
-        }
-        if (self::IsValid($settings,'gravatar')) {
-            $options_obj['gravatar'] = self::GetBoolean($settings['gravatar']);
-        }
-        if (self::IsValid($settings,'username_style')) {
-            $options_obj['usernameStyle'] = $settings['username_style'];
-        }
-        if (self::IsValid($settings,'remember_last_login')) {
-            $options_obj['rememberLastLogin'] = self::GetBoolean($settings['remember_last_login']);
-        }
-        if (self::IsValid($settings,'sso')) {
-            $options_obj['sso'] = self::GetBoolean($settings['sso']);
-        }
-        if (self::IsValid($settings,'auth0_implicit_workflow')) {
-            $options_obj['auth0_implicit_workflow'] = self::GetBoolean($settings['auth0_implicit_workflow']);
-        }
-        if (self::IsValid($settings,'icon_url')) {
-            $options_obj['icon'] = $settings['icon_url'];
-        }
-        if (isset($settings['extra_conf']) && trim($settings['extra_conf']) != '') {
-            $extra_conf_arr = json_decode($settings['extra_conf'], true);
-            $options_obj = array_merge( $extra_conf_arr, $options_obj );
-        }
-        return $options_obj;
-    }
-
-    public static function render_auth0_login_css() {
-        $client_id = WP_Auth0_Options::get('client_id');
-
-        if (trim($client_id) == "") return;
-    ?>
-        <link rel='stylesheet' href='<?php echo plugins_url( 'assets/css/login.css', __FILE__ ); ?>' type='text/css' />
-    <?php
-    }
-
-    public static function render_form( $html ){
-        $client_id = WP_Auth0_Options::get('client_id');
-
-        if (trim($client_id) == "") return;
-
-        ob_start();
-        require_once WPA0_PLUGIN_DIR . 'templates/login-form.php';
-        renderAuth0Form();
-
-        $html = ob_get_clean();
-        return $html;
-    }
-
-    public static function init_auth0(){
-        global $wp_query;
-
-        if(!isset($wp_query->query_vars['auth0'])) {
-            return;
-        }
-
-        if ($wp_query->query_vars['auth0'] == 'implicit') {
-            self::implicitLogin();
-        }
-
-        if ($wp_query->query_vars['auth0'] != '1') {
-            return;
-        }
-
-        if (isset($wp_query->query_vars['error_description']) && trim($wp_query->query_vars['error_description']) != '')
-        {
-            $msg = __('There was a problem with your log in:', WPA0_LANG);
-            $msg .= ' '.$wp_query->query_vars['error_description'];
-            $msg .= '<br/><br/>';
-            $msg .= '<a href="' . wp_login_url() . '">' . __('← Login', WPA0_LANG) . '</a>';
-            wp_die($msg);
-        }
-        if (isset($wp_query->query_vars['error']) && trim($wp_query->query_vars['error']) != '')
-        {
-            $msg = __('There was a problem with your log in:', WPA0_LANG);
-            $msg .= ' '.$wp_query->query_vars['error'];
-            $msg .= '<br/><br/>';
-            $msg .= '<a href="' . wp_login_url() . '">' . __('← Login', WPA0_LANG) . '</a>';
-            wp_die($msg);
-        }
-
-        $code = $wp_query->query_vars['code'];
-        $state = $wp_query->query_vars['state'];
-        $stateFromGet = json_decode(stripcslashes($state));
-
-        $domain = WP_Auth0_Options::get( 'domain' );
-
-        $client_id = WP_Auth0_Options::get( 'client_id' );
-        $client_secret = WP_Auth0_Options::get( 'client_secret' );
-
-        if(empty($client_id)) wp_die(__('Error: Your Auth0 Client ID has not been entered in the Auth0 SSO plugin settings.', WPA0_LANG));
-        if(empty($client_secret)) wp_die(__('Error: Your Auth0 Client Secret has not been entered in the Auth0 SSO plugin settings.', WPA0_LANG));
-        if(empty($domain)) wp_die(__('Error: No Domain defined in Wordpress Administration!', WPA0_LANG));
-
-        $response = WP_Auth0_Api_Client::get_token($domain, $client_id, $client_secret, 'authorization_code', array(
-                'redirect_uri' => home_url(),
-                'code' => $code,
-            ));
-
-        if ($response instanceof WP_Error) {
-
-            self::insertAuth0Error('init_auth0_oauth/token',$response);
-
-            error_log($response->get_error_message());
-            $msg = __('Sorry. There was a problem logging you in.', WPA0_LANG);
-            $msg .= '<br/><br/>';
-            $msg .= '<a href="' . wp_login_url() . '">' . __('← Login', WPA0_LANG) . '</a>';
-            wp_die($msg);
-        }
-
-        $data = json_decode( $response['body'] );
-
-        if(isset($data->access_token)){
-            // Get the user information
-            $response = WP_Auth0_Api_Client::get_user_info($domain, $data->access_token);
-
-            if ($response instanceof WP_Error) {
-
-                self::insertAuth0Error('init_auth0_userinfo',$response);
-
-                error_log($response->get_error_message());
-                $msg = __('There was a problem with your log in.', WPA0_LANG);
-                $msg .= '<br/><br/>';
-                $msg .= '<a href="' . wp_login_url() . '">' . __('← Login', WPA0_LANG) . '</a>';
-                wp_die($msg);
-            }
-
-            $userinfo = json_decode( $response['body'] );
-            if (self::login_user($userinfo, $data->id_token, $data->access_token)) {
-                if ($stateFromGet !== null && isset($stateFromGet->interim) && $stateFromGet->interim) {
-                    include WPA0_PLUGIN_DIR . 'templates/login-interim.php';
-                    exit();
-
-                } else {
-
-                    if ($stateFromGet !== null && isset($stateFromGet->redirect_to)) {
-                        $redirectURL = $stateFromGet->redirect_to;
-                    } else {
-                        $redirectURL = WP_Auth0_Options::get( 'default_login_redirection' );
-                    }
-
-                    wp_safe_redirect($redirectURL);
-                }
-            }
-        }elseif (is_array($response['response']) && $response['response']['code'] == 401) {
-
-            $error = new WP_Error('401', 'auth/token response code: 401 Unauthorized');
-
-            self::insertAuth0Error('init_auth0_oauth/token',$error);
-
-            $msg = __('Error: the Client Secret configured on the Auth0 plugin is wrong. Make sure to copy the right one from the Auth0 dashboard.', WPA0_LANG);
-            $msg .= '<br/><br/>';
-            $msg .= '<a href="' . wp_login_url() . '">' . __('← Login', WPA0_LANG) . '</a>';
-            wp_die($msg);
-
-        }else{
-
-            $error = '';
-            $description = '';
-
-            if (isset($data->error)) $error = $data->error;
-            if (isset($data->error_description)) $description = $data->error_description;
-
-            if (!empty($error) || !empty($description))
-            {
-                $error = new WP_Error($error, $description);
-                self::insertAuth0Error('init_auth0_oauth/token',$error);
-            }
-
-            // Login failed!
-            wp_redirect( home_url() . '?message=' . $data->error_description );
-            //echo "Error logging in! Description received was:<br/>" . $data->error_description;
-        }
-
-        exit();
-    }
-
-    private static function findAuth0User($id) {
-        global $wpdb;
-        $sql = 'SELECT u.*
-                FROM ' . $wpdb->auth0_user .' a
-                JOIN ' . $wpdb->users . ' u ON a.wp_id = u.id
-                WHERE a.auth0_id = %s';
-        $userRow = $wpdb->get_row($wpdb->prepare($sql, $id));
-
-        if (is_null($userRow)) {
-            return null;
-        }elseif($userRow instanceof WP_Error ) {
-            self::insertAuth0Error('findAuth0User',$userRow);
-            return null;
-        }
-        $user = new WP_User();
-        $user->init($userRow);
-        return $user;
-    }
-
-    public static function insertAuth0Error($section, $wp_error) {
-
-        if ($wp_error instanceof WP_Error) {
-            $code = $wp_error->get_error_code();
-            $message = $wp_error->get_error_message();
-        }
-        elseif($wp_error instanceof Exception) {
-            $code = $wp_error->getCode();
-            $message = $wp_error->getMessage();
-        }
-
-        global $wpdb;
-        $wpdb->insert(
-            $wpdb->auth0_error_logs,
-            array(
-                'section' => $section,
-                'date' => date('c'),
-                'code' => $code,
-                'message' => $message
-            ),
-            array(
-                '%s',
-                '%s',
-                '%s',
-                '%s'
-            )
-        );
-    }
-
-    private static function updateAuth0Object($userinfo) {
-        global $wpdb;
-        $wpdb->update(
-            $wpdb->auth0_user,
-            array(
-                'auth0_obj' => serialize($userinfo)
-            ),
-            array( 'auth0_id' => $userinfo->user_id ),
-            array( '%s' ),
-            array( '%s' )
-        );
-    }
-
-    public static function delete_user ($user_id) {
-        global $wpdb;
-        $wpdb->delete( $wpdb->auth0_user, array( 'wp_id' => $user_id), array( '%d' ) );
-    }
-
-    private static function dieWithVerifyEmail($userinfo, $id_token) {
-
-        ob_start();
-        $domain = WP_Auth0_Options::get( 'domain' );
-        $token =  $id_token;
-        $email = $userinfo->email;
-        $connection = $userinfo->identities[0]->connection;
-        $userId = $userinfo->user_id;
-        include WPA0_PLUGIN_DIR . 'templates/verify-email.php';
-
-        $html = ob_get_clean();
-
-        wp_die($html);
-
-    }
-    public static function login_user( $userinfo, $id_token, $access_token ){
-        // If the userinfo has no email or an unverified email, and in the options we require a verified email
-        // notify the user he cant login until he does so.
-        $requires_verified_email = WP_Auth0_Options::get( 'requires_verified_email' );
-
-        if ($requires_verified_email == 1){
-            if (empty($userinfo->email)) {
-                $msg = __('This account does not have an email associated. Please login with a different provider.', WPA0_LANG);
-                $msg .= '<br/><br/>';
-                $msg .= '<a href="' . site_url() . '">' . __('← Go back', WPA0_LANG) . '</a>';
-
-                wp_die($msg);
-            }
-
-            if (!$userinfo->email_verified) {
-                self::dieWithVerifyEmail($userinfo, $id_token);
-            }
-
-        }
-        // See if there is a user in the auth0_user table with the user info client id
-        $user = self::findAuth0User($userinfo->user_id);
-
-        if (!is_null($user)) {
-            // User exists! Log in
-            self::updateAuth0Object($userinfo);
-            wp_set_auth_cookie( $user->ID );
-
-            do_action( 'auth0_user_login' , $user->ID, $userinfo, false, $id_token, $access_token );
-
-            return true;
-        } else {
-
-            try {
-                $creator = new WP_Auth0_UserCreator();
-                $user_id = $creator->create($userinfo, $id_token);
-
-                wp_set_auth_cookie( $user_id );
-
-                do_action( 'auth0_user_login' , $user_id, $userinfo, true, $id_token, $access_token );
-            }
-            catch (WP_Auth0_CouldNotCreateUserException $e) {
-                $msg = __('Error: Could not create user.', WPA0_LANG);
-                $msg =  ' ' . $e->getMessage();
-                $msg .= '<br/><br/>';
-                $msg .= '<a href="' . site_url() . '">' . __('← Go back', WPA0_LANG) . '</a>';
-                wp_die($msg);
-            }
-            catch (WP_Auth0_RegistrationNotEnabledException $e) {
-                $msg = __('Error: Could not create user. The registration process is not available.', WPA0_LANG);
-                $msg .= '<br/><br/>';
-                $msg .= '<a href="' . site_url() . '">' . __('← Go back', WPA0_LANG) . '</a>';
-                wp_die($msg);
-            }
-            catch (WP_Auth0_EmailNotVerifiedException $e) {
-                self::dieWithVerifyEmail($e->userinfo, $e->id_token);
-            }
-
-
-            return true;
-        }
-    }
-
-    public static function implicitLogin() {
-
-        require_once WPA0_PLUGIN_DIR . 'lib/php-jwt/Exceptions/BeforeValidException.php';
-        require_once WPA0_PLUGIN_DIR . 'lib/php-jwt/Exceptions/ExpiredException.php';
-        require_once WPA0_PLUGIN_DIR . 'lib/php-jwt/Exceptions/SignatureInvalidException.php';
-        require_once WPA0_PLUGIN_DIR . 'lib/php-jwt/Authentication/JWT.php';
-
-        $token = $_POST["token"];
-        $stateFromGet = json_decode(stripcslashes($_POST["state"]));
-
-        $secret = WP_Auth0_Options::get('client_secret');
-        $secret = base64_decode(strtr($secret, '-_', '+/'));
-
-        try {
-            // Decode the user
-            $decodedToken = \JWT::decode($token, $secret, array('HS256'));
-
-            // validate that this JWT was made for us
-            if ($decodedToken->aud != WP_Auth0_Options::get('client_id')) {
-                throw new Exception("This token is not intended for us.");
-            }
-
-            $decodedToken->user_id = $decodedToken->sub;
-
-            if (self::login_user($decodedToken, $token, null)) {
-                if ($stateFromGet !== null && isset($stateFromGet->interim) && $stateFromGet->interim) {
-                    include WPA0_PLUGIN_DIR . 'templates/login-interim.php';
-                    exit();
-
-                } else {
-
-                    if ($stateFromGet !== null && isset($stateFromGet->redirect_to)) {
-                        $redirectURL = $stateFromGet->redirect_to;
-                    } else {
-                        $redirectURL = WP_Auth0_Options::get( 'default_login_redirection' );
-                    }
-
-                    wp_safe_redirect($redirectURL);
-                }
-            }
-
-        } catch(\UnexpectedValueException $e) {
-            self::insertAuth0Error('implicitLogin',$e);
-
-            error_log($e->getMessage());
-            $msg = __('Sorry. There was a problem logging you in.', WPA0_LANG);
-            $msg .= '<br/><br/>';
-            $msg .= '<a href="' . wp_login_url() . '">' . __('← Login', WPA0_LANG) . '</a>';
-            wp_die($msg);
-        }
-
-    }
-
-    public static function wp_init(){
-        self::setup_rewrites();
-
-        $cdn_url = WP_Auth0_Options::get('cdn_url');
-        if (strpos($cdn_url, 'auth0-widget-5') !== false)
-        {
-            WP_Auth0_Options::set( 'cdn_url', '//cdn.auth0.com/js/lock-6.min.js' );
-            //WP_Auth0_Options::set( 'version', 1 );
-        }
-
-        // Initialize session
-        // if(!session_id()) {
-            // session_start();
-        // }
-    }
-    public static function end_session() {
-        if(session_id()) {
-            session_destroy();
-        }
-    }
-
-    private static function setup_rewrites(){
-        add_rewrite_tag('%auth0%', '([^&]+)');
-        add_rewrite_tag('%code%', '([^&]+)');
-        add_rewrite_tag('%state%', '([^&]+)');
-        add_rewrite_tag('%auth0_error%', '([^&]+)');
-        add_rewrite_rule('^auth0', 'index.php?auth0=1', 'top');
-    }
-
-    public static function install(){
-        self::install_db();
-        self::setup_rewrites();
-
-        flush_rewrite_rules();
-    }
-
-    public static function uninstall(){
-        flush_rewrite_rules();
-    }
-
-    private static function install_db(){
-        global $wpdb;
-
-        self::initialize_wpdb_tables();
-
-        $sql = array();
-
-        $sql[] = "CREATE TABLE ".$wpdb->auth0_log." (
-                    id INT(11) AUTO_INCREMENT NOT NULL,
-                    event VARCHAR(100) NOT NULL,
-                    level VARCHAR(100) NOT NULL DEFAULT 'notice',
-                    description TEXT,
-                    details LONGTEXT,
-                    logtime INT(11) NOT NULL,
-                    PRIMARY KEY  (id)
-                );";
-
-        $sql[] = "CREATE TABLE ".$wpdb->auth0_user." (
-                    auth0_id VARCHAR(100) NOT NULL,
-                    wp_id INT(11)  NOT NULL,
-                    auth0_obj TEXT,
-                    PRIMARY KEY  (auth0_id)
-                );";
-
-        $sql[] = "CREATE TABLE ".$wpdb->auth0_error_logs." (
-                    id INT(11) AUTO_INCREMENT NOT NULL,
-                    date DATETIME  NOT NULL,
-                    section VARCHAR(255),
-                    code VARCHAR(255),
-                    message TEXT,
-                    PRIMARY KEY  (id)
-                );";
-
-        require_once(ABSPATH . 'wp-admin/includes/upgrade.php');
-
-        foreach($sql as $s) {
-            dbDelta($s);
-        }
-        update_option( "auth0_db_version", AUTH0_DB_VERSION );
-
-    }
-
-    public static function check_update() {
-        if ( get_site_option( 'auth0_db_version' ) != AUTH0_DB_VERSION) {
-            self::install_db();
-        }
-    }
-
-    public static function initialize_wpdb_tables(){
-        global $wpdb;
-
-        $wpdb->auth0_log = $wpdb->prefix."auth0_log";
-        $wpdb->auth0_user = $wpdb->prefix."auth0_user";
-        $wpdb->auth0_error_logs = $wpdb->prefix."auth0_error_logs";
-    }
-
-    private static function autoloader($class){
-        $path = WPA0_PLUGIN_DIR;
-        $paths = array();
-        $exts = array('.php', '.class.php');
-
-        $paths[] = $path;
-        $paths[] = $path.'lib/';
-        $paths[] = $path.'lib/exceptions/';
-
-        foreach($paths as $p)
-            foreach($exts as $ext){
-                if(file_exists($p.$class.$ext)){
-                    require_once($p.$class.$ext);
-                    return true;
-                }
-            }
-
-        return false;
-    }
-=======
 		return $currentauth0_user;
 	}
->>>>>>> 46234cc4
 }
 
 if ( ! function_exists( 'get_currentauth0user' ) ) {
