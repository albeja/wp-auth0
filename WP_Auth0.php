--- conflicted
+++ resolved
@@ -2,11 +2,7 @@
 /**
  * Plugin Name: PLUGIN_NAME
  * Description: PLUGIN_DESCRIPTION
-<<<<<<< HEAD
- * Version: 2.2.4
-=======
  * Version: 3.0.0
->>>>>>> ccc4b13d
  * Author: Auth0
  * Author URI: https://auth0.com
  */
@@ -15,13 +11,8 @@
 define( 'WPA0_PLUGIN_DIR', trailingslashit( plugin_dir_path( __FILE__ ) ) );
 define( 'WPA0_PLUGIN_URL', trailingslashit( plugin_dir_url( __FILE__ ) ) );
 define( 'WPA0_LANG', 'wp-auth0' );
-<<<<<<< HEAD
-define( 'AUTH0_DB_VERSION', 7 );
-define( 'WPA0_VERSION', '2.2.4' );
-=======
 define( 'AUTH0_DB_VERSION', 8 );
 define( 'WPA0_VERSION', '3.0.0' );
->>>>>>> ccc4b13d
 
 /**
  * Main plugin class
