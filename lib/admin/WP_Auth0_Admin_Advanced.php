<?php

class WP_Auth0_Admin_Advanced extends WP_Auth0_Admin_Generic {

	const ADVANCED_DESCRIPTION = 'Settings related to specific scenarios.';

	protected $actions_middlewares = array(
		'basic_validation',
		'migration_ws_validation',
		'link_accounts_validation',
		'connections_validation',
		'loginredirection_validation',
	);

	protected $router;

	public function __construct( WP_Auth0_Options_Generic $options, WP_Auth0_Routes $router ) {
		parent::__construct( $options );
		$this->router = $router;
	}

	public function init() {

		$advancedOptions = array(

			array( 'id' => 'wpa0_passwordless_enabled', 'name' => 'Use passwordless login', 'function' => 'render_passwordless_enabled' ),
			array( 'id' => 'wpa0_passwordless_method', 'name' => 'Use passwordless login', 'function' => 'render_passwordless_method' ),

			array( 'id' => 'wpa0_cdn_url', 'name' => 'Widget URL', 'function' => 'render_cdn_url' ),

			array( 'id' => 'wpa0_connections', 'name' => 'Connections', 'function' => 'render_connections' ),

			array( 'id' => 'wpa0_remember_users_session', 'name' => 'Remember users session', 'function' => 'render_remember_users_session' ),
			array( 'id' => 'wpa0_link_auth0_users', 'name' => 'Link users with same email', 'function' => 'render_link_auth0_users' ),

			array( 'id' => 'wpa0_social_twitter_key', 'name' => 'Twitter consumer key', 'function' => 'render_social_twitter_key' ),
			array( 'id' => 'wpa0_social_twitter_secret', 'name' => 'Twitter consumer secret', 'function' => 'render_social_twitter_secret' ),

			array( 'id' => 'wpa0_social_facebook_key', 'name' => 'Facebook app key', 'function' => 'render_social_facebook_key' ),
			array( 'id' => 'wpa0_social_facebook_secret', 'name' => 'Facebook app secret', 'function' => 'render_social_facebook_secret' ),

			array( 'id' => 'wpa0_migration_ws', 'name' => 'Users Migration', 'function' => 'render_migration_ws' ),
			array( 'id' => 'wpa0_migration_ws_ips_filter', 'name' => 'Migration IPs whitelist', 'function' => 'render_migration_ws_ips_filter' ),
			array( 'id' => 'wpa0_auth0_implicit_workflow', 'name' => 'Auth0 Implicit flow', 'function' => 'render_auth0_implicit_workflow' ),
			array( 'id' => 'wpa0_default_login_redirection', 'name' => 'Login redirection URL', 'function' => 'render_default_login_redirection' ),
			array( 'id' => 'wpa0_verified_email', 'name' => 'Requires verified email', 'function' => 'render_verified_email' ),
			array( 'id' => 'wpa0_auto_login', 'name' => 'Auto Login (no widget)', 'function' => 'render_auto_login' ),
			array( 'id' => 'wpa0_auto_login_method', 'name' => 'Auto Login Method', 'function' => 'render_auto_login_method' ),
			array( 'id' => 'wpa0_ip_range_check', 'name' => 'Enable on IP Ranges', 'function' => 'render_ip_range_check' ),
			array( 'id' => 'wpa0_ip_ranges', 'name' => 'IP Ranges', 'function' => 'render_ip_ranges' ),
			array( 'id' => 'wpa0_valid_proxy_ip', 'name' => 'Valid Proxy IP', 'function' => 'render_valid_proxy_ip' ),
			array( 'id' => 'wpa0_extra_conf', 'name' => 'Extra settings', 'function' => 'render_extra_conf' ),
			array( 'id' => 'wpa0_auth0_server_domain', 'name' => 'Auth0 server domain', 'function' => 'render_auth0_server_domain' ),
			array( 'id' => 'wpa0_metrics', 'name' => 'Anonymous data', 'function' => 'render_metrics' ),

		);

		if ( WP_Auth0_Configure_JWTAUTH::is_jwt_auth_enabled() ) {
			$advancedOptions[] = array( 'id' => 'wpa0_jwt_auth_integration', 'name' => 'Enable JWT Auth integration', 'function' => 'render_jwt_auth_integration' );
		}

		$this->init_option_section( '', 'advanced', $advancedOptions );
	}

	public function render_passwordless_method() {
		$v = $this->options->get( 'passwordless_method' );
?>
      <input type="radio" name="<?php echo $this->options->get_options_name(); ?>[passwordless_method]" id="wpa0_passwordless_method_social" value="social" <?php echo checked( $v, 'social', false ); ?>/><label for="wpa0_passwordless_method_social">Social</label>

      <br>

      <input type="radio" name="<?php echo $this->options->get_options_name(); ?>[passwordless_method]" id="wpa0_passwordless_method_sms" value="sms" <?php echo checked( $v, 'sms', false ); ?>/><label for="wpa0_passwordless_method_sms">SMS</label>

      <input type="radio" name="<?php echo $this->options->get_options_name(); ?>[passwordless_method]" id="wpa0_passwordless_method_social_sms" value="socialOrSms" <?php echo checked( $v, 'socialOrSms', false ); ?>/><label for="wpa0_passwordless_method_social_sms">Social or SMS</label>

      <br>

      <input type="radio" name="<?php echo $this->options->get_options_name(); ?>[passwordless_method]" id="wpa0_passwordless_method_magiclink" value="magiclink" <?php echo checked( $v, 'magiclink', false ); ?>/><label for="wpa0_passwordless_method_magiclink">Magic Link</label>

      <input type="radio" name="<?php echo $this->options->get_options_name(); ?>[passwordless_method]" id="wpa0_passwordless_method_social_magiclink" value="socialOrMagiclink" <?php echo checked( $v, 'socialOrMagiclink', false ); ?>/><label for="wpa0_passwordless_method_social_magiclink">Social or Magic Link</label>

      <br>

      <input type="radio" name="<?php echo $this->options->get_options_name(); ?>[passwordless_method]" id="wpa0_passwordless_method_emailcode" value="emailcode" <?php echo checked( $v, 'emailcode', false ); ?>/><label for="wpa0_passwordless_method_emailcode">Email Code</label>

      <input type="radio" name="<?php echo $this->options->get_options_name(); ?>[passwordless_method]" id="wpa0_passwordless_method_social_emailcode" value="socialOrEmailcode" <?php echo checked( $v, 'socialOrEmailcode', false ); ?>/><label for="wpa0_passwordless_method_social_emailcode">Social or Email Code</label>




      <div class="subelement">
        <span class="description">
          <?php echo __( 'For more info about the password policies check ', WPA0_LANG ); ?>
          <a target="_blank" href="https://auth0.com/docs/password-strength"><?php echo __( 'HERE', WPA0_LANG ); ?></a>
        </span>
      </div>
    <?php
	}

	public function render_jwt_auth_integration() {
		$v = absint( $this->options->get( 'jwt_auth_integration' ) );

		echo $this->render_a0_switch( "wpa0_jwt_auth_integration", "jwt_auth_integration", 1, 1 == $v );
?>
    <div class="subelement">
      <span class="description"><?php echo __( 'This will enable the JWT Auth\'s Users Repository override.', WPA0_LANG ); ?></span>
    </div>
  <?php
	}

	public function render_default_login_redirection() {
		$v = $this->options->get( 'default_login_redirection' );
?>
      <input type="text" name="<?php echo $this->options->get_options_name(); ?>[default_login_redirection]" id="wpa0_default_login_redirection" value="<?php echo esc_attr( $v ); ?>"/>
      <div class="subelement">
        <span class="description"><?php echo __( 'This is the URL that all users will be redirected to by default after login.', WPA0_LANG ); ?></span>
      </div>
    <?php
	}

	public function render_extra_conf() {
		$v = $this->options->get( 'extra_conf' );
?>

    <textarea name="<?php echo $this->options->get_options_name(); ?>[extra_conf]" id="wpa0_extra_conf"><?php echo esc_attr( $v ); ?></textarea>
    <div class="subelement">
      <span class="description">
        <?php echo __( 'This field is the Json that describes the options to call Lock with. It\'ll override any other option set here. See all the possible options ', WPA0_LANG ); ?>
        <a target="_blank" href="https://auth0.com/docs/libraries/lock/customization"><?php echo __( 'here', WPA0_LANG ); ?></a>
        <?php echo __( '(For example: {"disableResetAction": true }) ', WPA0_LANG ); ?>
      </span>
    </div>
    <?php
	}

	public function render_link_auth0_users() {
		$v = $this->options->get( 'link_auth0_users' );

		echo $this->render_a0_switch( "wpa0_link_auth0_users", "link_auth0_users", 1, ! empty( $v ) );
?>
      <div class="subelement">
        <span class="description"><?php echo __( 'Links accounts with the same e-mail address. It will only occur if both e-mails are previously verified.', WPA0_LANG ); ?></span>
      </div>
    <?php
	}

	public function render_passwordless_enabled() {
		$v = $this->options->get( 'passwordless_enabled' );

		echo $this->render_a0_switch( "wpa0_passwordless_enabled", "passwordless_enabled", 1, 1 == $v );
?>

      <div class="subelement">
        <span class="description"><?php echo __( 'This option will replace the login widget by Lock Passwordles (Username and password login will not be enabled).', WPA0_LANG ); ?></span>
      </div>
    <?php
	}

	public function render_remember_users_session() {
		$v = $this->options->get( 'remember_users_session' );

		echo $this->render_a0_switch( "wpa0_remember_users_session", "remember_users_session", 1, 1 == $v );
?>

      <div class="subelement">
        <span class="description"><?php echo __( 'Users session by default lives for two days. Enabling this setting will make the sessions be kept for 14 days.', WPA0_LANG ); ?></span>
      </div>
    <?php
	}

	public function render_migration_ws() {
		$v = $this->options->get( 'migration_ws' );
		$token = $this->options->get( 'migration_token' );

		echo $this->render_a0_switch( "wpa0_auth0_migration_ws", "migration_ws", 1, 1 == $v );

		if ( $v ) {
?>
      <div class="subelement">
        <span class="description"><?php echo __( 'Users migration is enabled. If you disable this setting, it can not be automatically enabled again, it needs to be done manually in the Auth0 dashboard.', WPA0_LANG ); ?></span>
        <br>
        <span class="description"><?php echo __( 'Security token:', WPA0_LANG ); ?></span>
        <textarea class="code" disabled><?php echo $token; ?></textarea>
      </div>
    <?php
		} else {
?>
      <div class="subelement">
        <span class="description"><?php echo __( 'Users migration is disabled. Enabling it will expose the migration webservices but the connection needs to be updated manually on the Auth0 dashboard. More info about the migration process ', WPA0_LANG ); ?><a target="_blank" href="https://auth0.com/docs/connections/database/migrating">HERE</a>.</span>
      </div>
    <?php
		}

	}

	public function render_migration_ws_ips_filter() {
		$v = $this->options->get( 'migration_ips_filter' );
		$list = $this->options->get( 'migration_ips' );

		echo $this->render_a0_switch( "wpa0_auth0_migration_ips_filter", "migration_ips_filter", 1, 1 == $v );

?>
      <div class="subelement">
        <textarea name="migration_ips_filter"><?php echo $list; ?></textarea>
        <span class="description"><?php echo __( 'Only requests from this IPs will be allowed to the migration WS.', WPA0_LANG ); ?></span>
      </div>
    <?php

	}

	public function render_auth0_implicit_workflow() {
		$v = absint( $this->options->get( 'auth0_implicit_workflow' ) );

		echo $this->render_a0_switch( "wpa0_auth0_implicit_workflow", "auth0_implicit_workflow", 1, 1 == $v );
?>

    <div class="subelement">
      <span class="description"><?php echo __( 'Activate this option to change the login workflow and allow the plugin to work when the server doesn\'t have internet access.', WPA0_LANG ); ?></span>
    </div>
    <?php
	}

	public function render_auto_login() {
		$v = absint( $this->options->get( 'auto_login' ) );

		echo $this->render_a0_switch( "wpa0_auto_login", "auto_login", 1, 1 == $v );
?>

    <div class="subelement">
      <span class="description"><?php echo __( 'Mark this to avoid the login page (you will have to select a single login provider)', WPA0_LANG ); ?></span>
    </div>
    <?php
	}

	public function render_auto_login_method() {
		$v = $this->options->get( 'auto_login_method' );
?>
    <input type="text" name="<?php echo $this->options->get_options_name(); ?>[auto_login_method]" id="wpa0_auto_login_method" value="<?php echo esc_attr( $v ); ?>"/>
    <div class="subelement">
      <span class="description"><?php echo __( 'To find the method name, log into Auth0 Dashboard, and navigate to: Connection -> [Connection Type] (eg. Social or Enterprise). Click the "down arrow" to expand the wanted method, and use the value in the "Name"-field. Example: google-oauth2', WPA0_LANG ); ?></span>
    </div>
    <?php
	}

	public function render_ip_range_check() {
		$v = absint( $this->options->get( 'ip_range_check' ) );

		echo $this->render_a0_switch( "wpa0_ip_range_check", "ip_range_check", 1, 1 == $v );
	}

	public function render_ip_ranges() {
		$v = $this->options->get( 'ip_ranges' );
?>
    <textarea cols="25" name="<?php echo $this->options->get_options_name(); ?>[ip_ranges]" id="wpa0_ip_ranges"><?php echo esc_textarea( $v ); ?></textarea>
    <div class="subelement">
      <span class="description"><?php echo __( 'Only one range per line! Range format should be as follows: <code>xx.xx.xx.xx - yy.yy.yy.yy</code> (spaces will be trimmed)', WPA0_LANG ); ?></span>
    </div>
    <?php
	}

	public function render_social_twitter_key() {
		$v = $this->options->get_connection( 'social_twitter_key' );
?>
    <input type="text" name="<?php echo $this->options->get_options_name(); ?>[social_twitter_key]" id="wpa0_social_twitter_key" value="<?php echo esc_attr( $v ); ?>"/>
    <?php
	}
	public function render_social_twitter_secret() {
		$v = $this->options->get_connection( 'social_twitter_secret' );
?>
    <input type="text" name="<?php echo $this->options->get_options_name(); ?>[social_twitter_secret]" id="wpa0_social_twitter_secret" value="<?php echo esc_attr( $v ); ?>"/>
    <?php
	}

	public function render_social_facebook_key() {
		$v = $this->options->get_connection( 'social_facebook_key' );
?>
    <input type="text" name="<?php echo $this->options->get_options_name(); ?>[social_facebook_key]" id="wpa0_social_facebook_key" value="<?php echo esc_attr( $v ); ?>"/>
    <?php
	}
	public function render_social_facebook_secret() {
		$v = $this->options->get_connection( 'social_facebook_secret' );
?>
    <input type="text" name="<?php echo $this->options->get_options_name(); ?>[social_facebook_secret]" id="wpa0_social_facebook_secret" value="<?php echo esc_attr( $v ); ?>"/>
    <?php
	}

	public function render_valid_proxy_ip() {
		$v = $this->options->get( 'valid_proxy_ip' );
?>
    <input type="text" name="<?php echo $this->options->get_options_name(); ?>[valid_proxy_ip]" id="wpa0_valid_proxy_ip" value="<?php echo esc_attr( $v ); ?>"/>
    <div class="subelement">
      <span class="description"><?php echo __( ' If you are using a load balancer or a proxy, you will need to whitelist its IP in order to enable IP checks for logins or migration webservices.', WPA0_LANG ); ?></span>
    </div>
    <?php
	}

	public function render_cdn_url() {
		$passwordless_enabled = $this->options->get( 'passwordless_enabled' );
		$cdn_url = $this->options->get( 'cdn_url' );
		$passwordless_cdn_url = $this->options->get( 'passwordless_cdn_url' );
?>
      <input type="text" name="<?php echo $this->options->get_options_name(); ?>[cdn_url]" id="wpa0_cdn_url" value="<?php echo esc_attr( $cdn_url ); ?>" style="<?php echo $passwordless_enabled ? 'display:none' : '' ?>"/>

      <input type="text" name="<?php echo $this->options->get_options_name(); ?>[wpa0_passwordless_cdn_url]" id="wpa0_passwordless_cdn_url" value="<?php echo esc_attr( $passwordless_cdn_url ); ?>" style="<?php echo $passwordless_enabled ? '' : 'display:none' ?>"/>

      <div class="subelement">
        <span class="description"><?php echo __( 'Point this to the latest widget available in the CDN', WPA0_LANG ); ?></span>
      </div>
    <?php
	}

	public function render_auth0_server_domain() {
		$v = $this->options->get( 'auth0_server_domain' );
?>
      <input type="text" name="<?php echo $this->options->get_options_name(); ?>[auth0_server_domain]" id="wpa0_auth0_server_domain" value="<?php echo esc_attr( $v ); ?>" />

      <div class="subelement">
        <span class="description"><?php echo __( 'The Auth0 domain, it is used by the setup wizard to fetch your account information.', WPA0_LANG ); ?></span>
      </div>
    <?php
	}

	public function render_connections() {
		$v = $this->options->get( 'lock_connections' );
?>
      <input type="text" name="<?php echo $this->options->get_options_name(); ?>[lock_connections]" id="wpa0_connections" value="<?php echo esc_attr( $v ); ?>" />

      <div class="subelement">
        <span class="description"><?php echo __( 'This is used to select which connections should lock show. It is ignored when empty and is mandatory for passwordless with social mode.', WPA0_LANG ); ?></span>
      </div>
    <?php
	}

	public function render_metrics() {
		$v = absint( $this->options->get( 'metrics' ) );

		echo $this->render_a0_switch( "wpa0_metrics", "metrics", 1, 1 == $v );
?>

      <div class="subelement">
        <span class="description">
          <?php echo __( 'This plugin tracks anonymous usage data. Click to disable.', WPA0_LANG ); ?>
        </span>
      </div>
    <?php
	}

	public function render_verified_email() {
		$v = absint( $this->options->get( 'requires_verified_email' ) );

		echo $this->render_a0_switch( "wpa0_verified_email", "requires_verified_email", 1, 1 == $v );
?>
      <div class="subelement">
        <span class="description"><?php echo __( 'Mark this if you require the user to have a verified email to login', WPA0_LANG ); ?></span>
      </div>
    <?php
	}

	public function render_advanced_description() {
?>

    <p class=\"a0-step-text\"><?php echo self::ADVANCED_DESCRIPTION; ?></p>

    <?php
<<<<<<< HEAD
  }

  public function basic_validation( $old_options, $input ) {
    $input['requires_verified_email'] = ( isset( $input['requires_verified_email'] ) ? $input['requires_verified_email'] : 0 );
    $input['remember_users_session'] = ( isset( $input['remember_users_session'] ) ? $input['remember_users_session'] : 0 ) == 1;
    $input['passwordless_enabled'] = ( isset( $input['passwordless_enabled'] ) ? $input['passwordless_enabled'] : 0 ) == 1;
    $input['jwt_auth_integration'] = ( isset( $input['jwt_auth_integration'] ) ? $input['jwt_auth_integration'] : 0 );
    $input['auth0_implicit_workflow'] = ( isset( $input['auth0_implicit_workflow'] ) ? $input['auth0_implicit_workflow'] : 0 );
    $input['metrics'] = ( isset( $input['metrics'] ) ? $input['metrics'] : 0 );
    $input['default_login_redirection'] = esc_url_raw( $input['default_login_redirection'] );

    if (isset($input['connections'])) {
      if (isset($input['connections']['social_twitter_key'])) $input['connections']['social_twitter_key'] = sanitize_text_field( $input['connections']['social_twitter_key'] );
      if (isset($input['connections']['social_twitter_secret'])) $input['connections']['social_twitter_secret'] = sanitize_text_field( $input['connections']['social_twitter_secret'] );
      if (isset($input['connections']['social_facebook_key'])) $input['connections']['social_facebook_key'] = sanitize_text_field( $input['connections']['social_facebook_key'] );
      if (isset($input['connections']['social_facebook_secret'])) $input['connections']['social_facebook_secret'] = sanitize_text_field( $input['connections']['social_facebook_secret'] );
    }
    
    $input['migration_ips_filter'] =  ( isset( $input['migration_ips_filter'] ) ? $input['migration_ips_filter'] : 0 );
    $input['migration_ips'] = sanitize_text_field($old_options['migration_ips']);

    $input['valid_proxy_ip'] = ( isset( $input['valid_proxy_ip'] ) ? $input['valid_proxy_ip'] : null );

    $input['lock_connections'] = trim($input['lock_connections']);

    if ($input['passwordless_enabled'] && empty($input['lock_connections']) && strpos(strtolower($input['passwordless_method']), 'social') !== false) {
      $error = __("Please complete the list of connections to be used by Lock in social mode.", WPA0_LANG);
      self::add_validation_error($error);
    } 

    if (trim($input["extra_conf"]) != '')
    {
      if (json_decode($input["extra_conf"]) === null)
      {
        $error = __("The Extra settings parameter should be a valid json object", WPA0_LANG);
        self::add_validation_error($error);
      }
    }

    return $input;
  }

  public function migration_ws_validation( $old_options, $input ) {
    $input['migration_ws'] = ( isset( $input['migration_ws'] ) ? $input['migration_ws'] : 0 );

    if ( $old_options['migration_ws'] != $input['migration_ws'] ) {

      if ( 1 == $input['migration_ws'] ) {
        $secret = $input['client_secret'];
        $token_id = uniqid();
        $input['migration_token'] = JWT::encode(array('scope' => 'migration_ws', 'jti' => $token_id), JWT::urlsafeB64Decode( $secret ));
        $input['migration_token_id'] = $token_id;

        // if ($response === false) {
          $error = __( 'There was an error enabling your custom database. Check how to do it manually ', WPA0_LANG );
          $error .= '<a href="https://manage.auth0.com/#/connections/database">HERE</a>.';
          $this->add_validation_error( $error );
        // }

      } else {
        $input['migration_token'] = null;
        $input['migration_token_id'] = null;
=======
	}

	public function basic_validation( $old_options, $input ) {
		$input['requires_verified_email'] = ( isset( $input['requires_verified_email'] ) ? $input['requires_verified_email'] : 0 );
		$input['remember_users_session'] = ( isset( $input['remember_users_session'] ) ? $input['remember_users_session'] : 0 ) == 1;
		$input['passwordless_enabled'] = ( isset( $input['passwordless_enabled'] ) ? $input['passwordless_enabled'] : 0 ) == 1;
		$input['jwt_auth_integration'] = ( isset( $input['jwt_auth_integration'] ) ? $input['jwt_auth_integration'] : 0 );
		$input['auth0_implicit_workflow'] = ( isset( $input['auth0_implicit_workflow'] ) ? $input['auth0_implicit_workflow'] : 0 );
		$input['metrics'] = ( isset( $input['metrics'] ) ? $input['metrics'] : 0 );
		$input['default_login_redirection'] = esc_url_raw( $input['default_login_redirection'] );

		if ( isset( $input['connections'] ) ) {
			if ( isset( $input['connections']['social_twitter_key'] ) ) $input['connections']['social_twitter_key'] = sanitize_text_field( $input['connections']['social_twitter_key'] );
			if ( isset( $input['connections']['social_twitter_secret'] ) ) $input['connections']['social_twitter_secret'] = sanitize_text_field( $input['connections']['social_twitter_secret'] );
			if ( isset( $input['connections']['social_facebook_key'] ) ) $input['connections']['social_facebook_key'] = sanitize_text_field( $input['connections']['social_facebook_key'] );
			if ( isset( $input['connections']['social_facebook_secret'] ) ) $input['connections']['social_facebook_secret'] = sanitize_text_field( $input['connections']['social_facebook_secret'] );
		}

		$input['migration_ips_filter'] =  ( isset( $input['migration_ips_filter'] ) ? $input['migration_ips_filter'] : 0 );
		$input['migration_ips'] = sanitize_text_field( $old_options['migration_ips'] );

		$input['valid_proxy_ip'] = ( isset( $input['valid_proxy_ip'] ) ? $input['valid_proxy_ip'] : null );

		$input['lock_connections'] = trim( $input['lock_connections'] );

		if ( $input['passwordless_enabled'] && empty( $input['lock_connections'] ) && strpos( strtolower( $input['passwordless_method'] ), 'social' ) !== false ) {
			$error = __( "Please complete the list of connections to be used by Lock in social mode.", WPA0_LANG );
			self::add_validation_error( $error );
		}

		if ( trim( $input["extra_conf"] ) != '' ) {
			if ( json_decode( $input["extra_conf"] ) === null ) {
				$error = __( "The Extra settings parameter should be a valid json object", WPA0_LANG );
				self::add_validation_error( $error );
			}
		}

		return $input;
	}

	public function migration_ws_validation( $old_options, $input ) {
		$input['migration_ws'] = ( isset( $input['migration_ws'] ) ? $input['migration_ws'] : 0 );

		if ( $old_options['migration_ws'] != $input['migration_ws'] ) {

			if ( 1 == $input['migration_ws'] ) {
				$secret = $input['client_secret'];
				$token_id = uniqid();
				$input['migration_token'] = JWT::encode( array( 'scope' => 'migration_ws', 'jti' => $token_id ), JWT::urlsafeB64Decode( $secret ) );
				$input['migration_token_id'] = $token_id;

				// if ($response === false) {
				$error = __( 'There was an error enabling your custom database. Check how to do it manually ', WPA0_LANG );
				$error .= '<a href="https://manage.auth0.com/#/connections/database">HERE</a>.';
				$this->add_validation_error( $error );
				// }

			} else {
				$input['migration_token'] = null;
				$input['migration_token_id'] = null;
>>>>>>> ccc4b13d

        $connection = WP_Auth0_Api_Client::get_connection($input['domain'], $input['auth0_app_token'], $old_options['db_connection_id']);

        $connection->options->enabledDatabaseCustomization = false;
        $connection->options->import_mode = false;

        unset($connection->name);
        unset($connection->strategy);
        unset($connection->id);

        $response = WP_Auth0_Api_Client::update_connection($input['domain'], $input['auth0_app_token'], $old_options['db_connection_id'], $connection);
<<<<<<< HEAD

        if ($response === false) {
          $error = __( 'There was an error disabling your custom database. Check how to do it manually ', WPA0_LANG );
          $error .= '<a href="https://manage.auth0.com/#/connections/database">HERE</a>.';
          $this->add_validation_error( $error );
        }
      }

      $this->router->setup_rewrites($input['migration_ws'] == 1);
      flush_rewrite_rules();
    } else {
      $input['migration_token'] = $old_options['migration_token'];
      $input['migration_token_id'] = $old_options['migration_token_id'];
    }
    return $input;
  }

  public function link_accounts_validation( $old_options, $input ) {
    $link_script = WP_Auth0_RulesLib::$link_accounts['script'];
    $link_script = str_replace('REPLACE_WITH_YOUR_CLIENT_ID', $input['client_id'], $link_script);
    $link_script = str_replace('REPLACE_WITH_YOUR_DOMAIN', $input['domain'], $link_script);
    $link_script = str_replace('REPLACE_WITH_YOUR_API_TOKEN', $input['auth0_app_token'], $link_script);
    return $this->rule_validation($old_options, $input, 'link_auth0_users', WP_Auth0_RulesLib::$link_accounts['name'] . '-' . get_bloginfo('name'), $link_script);
  }

  public function connections_validation( $old_options, $input ) {

    $check_if_enabled = array();
    $passwordless_connections = array(
      'sms' => 'sms', 
      'magiclink' => 'email', 
      'emailcode' => 'email');

    if ($input['passwordless_enabled'] && $input['passwordless_enabled'] != $old_options['passwordless_enabled']) {

      // $check_if_enabled = explode(',', $input['lock_connections']);

      foreach($passwordless_connections as $alias => $name) {
        if (strpos($input['passwordless_method'], $alias) !== false) {
          $check_if_enabled[] = $name;
        }
      }
      
    } elseif ($input['passwordless_method'] != $old_options['passwordless_method']) {

      // $check_if_enabled = explode(',', $input['lock_connections']);

      foreach($passwordless_connections as $name) {
        if (strpos($input['passwordless_method'], $name) !== false) {
          $check_if_enabled[] = $name;
        }
      } 

    } // elseif ($input['lock_connections'] != $old_options['lock_connections']) { 

    //   $check_if_enabled = explode(',', $input['lock_connections']);

    // }

    if (!empty($check_if_enabled)) {

      $response = WP_Auth0_Api_Client::search_connection($input['domain'], $input['auth0_app_token']);
      $enabled_connections = array();
      foreach ($response as $connection) {
        if (in_array($input['client_id'], $connection->enabled_clients)) {
          $enabled_connections[] = $connection->strategy;
        }
      }

      $matching = array_intersect($enabled_connections, $check_if_enabled);

      if (array_diff($matching, $check_if_enabled) !== array_diff($check_if_enabled, $matching)) {
        $error = __( 'The passwordless connection is not enabled. Pleas go to the Auth0 Dashboard and configure it.', WPA0_LANG );
        $this->add_validation_error( $error );
      }

    }

    return $input;
  }

  public function loginredirection_validation( $old_options, $input ) {
    $home_url = home_url();

    if ( empty( $input['default_login_redirection'] ) ) {
      $input['default_login_redirection'] = $home_url;
    } else {
      if ( strpos( $input['default_login_redirection'], $home_url ) !== 0 ) {
        if ( strpos( $input['default_login_redirection'], 'http' ) === 0 ) {
          $input['default_login_redirection'] = $home_url;
          $error = __( "The 'Login redirect URL' cannot point to a foreign page.", WPA0_LANG );
          $this->add_validation_error( $error );
        }
      }

      if ( strpos( $input['default_login_redirection'], 'action=logout' ) !== false ) {
        $input['default_login_redirection'] = $home_url;

        $error = __( "The 'Login redirect URL' cannot point to the logout page. ", WPA0_LANG );
        $this->add_validation_error( $error );
      }
    }
    return $input;
  }
=======
  

				if ( $response === false ) {
					$error = __( 'There was an error disabling your custom database. Check how to do it manually ', WPA0_LANG );
					$error .= '<a href="https://manage.auth0.com/#/connections/database">HERE</a>.';
					$this->add_validation_error( $error );
				}
			}

			$this->router->setup_rewrites( $input['migration_ws'] == 1 );
			flush_rewrite_rules();
		} else {
			$input['migration_token'] = $old_options['migration_token'];
			$input['migration_token_id'] = $old_options['migration_token_id'];
		}
		return $input;
	}

	public function link_accounts_validation( $old_options, $input ) {
		$link_script = WP_Auth0_RulesLib::$link_accounts['script'];
		$link_script = str_replace( 'REPLACE_WITH_YOUR_CLIENT_ID', $input['client_id'], $link_script );
		$link_script = str_replace( 'REPLACE_WITH_YOUR_DOMAIN', $input['domain'], $link_script );
		$link_script = str_replace( 'REPLACE_WITH_YOUR_API_TOKEN', $input['auth0_app_token'], $link_script );
		return $this->rule_validation($old_options, $input, 'link_auth0_users', WP_Auth0_RulesLib::$link_accounts['name'] . '-' . get_bloginfo('name'), $link_script);
	}

	public function connections_validation( $old_options, $input ) {

		$check_if_enabled = array();
		$passwordless_connections = array(
			'sms' => 'sms',
			'magiclink' => 'email',
			'emailcode' => 'email');

		if ($input['passwordless_enabled'] && $input['passwordless_enabled'] != $old_options['passwordless_enabled']) {

			// $check_if_enabled = explode(',', $input['lock_connections']);

			foreach ($passwordless_connections as $alias => $name) {
				if (strpos($input['passwordless_method'], $alias) !== false) {
					$check_if_enabled[] = $name;
				}
			}

		} elseif ($input['passwordless_method'] != $old_options['passwordless_method']) {

			// $check_if_enabled = explode(',', $input['lock_connections']);

			foreach ($passwordless_connections as $name) {
				if (strpos($input['passwordless_method'], $name) !== false) {
					$check_if_enabled[] = $name;
				}
			}

		} // elseif ($input['lock_connections'] != $old_options['lock_connections']) {

		//   $check_if_enabled = explode(',', $input['lock_connections']);

		// }

		if (!empty($check_if_enabled)) {

			$response = WP_Auth0_Api_Client::search_connection($input['domain'], $input['auth0_app_token']);
			$enabled_connections = array();
			foreach ($response as $connection) {
				if (in_array($input['client_id'], $connection->enabled_clients)) {
					$enabled_connections[] = $connection->strategy;
				}
			}

			$matching = array_intersect($enabled_connections, $check_if_enabled);

			if (array_diff($matching, $check_if_enabled) !== array_diff($check_if_enabled, $matching)) {
				$error = __( 'The passwordless connection is not enabled. Pleas go to the Auth0 Dashboard and configure it.', WPA0_LANG );
				$this->add_validation_error( $error );
			}

		}

		return $input;
	}

	public function loginredirection_validation( $old_options, $input ) {
		$home_url = home_url();

		if ( empty( $input['default_login_redirection'] ) ) {
			$input['default_login_redirection'] = $home_url;
		} else {
			if ( strpos( $input['default_login_redirection'], $home_url ) !== 0 ) {
				if ( strpos( $input['default_login_redirection'], 'http' ) === 0 ) {
					$input['default_login_redirection'] = $home_url;
					$error = __( "The 'Login redirect URL' cannot point to a foreign page.", WPA0_LANG );
					$this->add_validation_error( $error );
				}
			}

			if ( strpos( $input['default_login_redirection'], 'action=logout' ) !== false ) {
				$input['default_login_redirection'] = $home_url;

				$error = __( "The 'Login redirect URL' cannot point to the logout page. ", WPA0_LANG );
				$this->add_validation_error( $error );
			}
		}
		return $input;
	}
>>>>>>> ccc4b13d

}<|MERGE_RESOLUTION|>--- conflicted
+++ resolved
@@ -2,68 +2,68 @@
 
 class WP_Auth0_Admin_Advanced extends WP_Auth0_Admin_Generic {
 
-	const ADVANCED_DESCRIPTION = 'Settings related to specific scenarios.';
-
-	protected $actions_middlewares = array(
-		'basic_validation',
-		'migration_ws_validation',
-		'link_accounts_validation',
-		'connections_validation',
-		'loginredirection_validation',
-	);
-
-	protected $router;
-
-	public function __construct( WP_Auth0_Options_Generic $options, WP_Auth0_Routes $router ) {
-		parent::__construct( $options );
-		$this->router = $router;
-	}
-
-	public function init() {
-
-		$advancedOptions = array(
-
-			array( 'id' => 'wpa0_passwordless_enabled', 'name' => 'Use passwordless login', 'function' => 'render_passwordless_enabled' ),
-			array( 'id' => 'wpa0_passwordless_method', 'name' => 'Use passwordless login', 'function' => 'render_passwordless_method' ),
-
-			array( 'id' => 'wpa0_cdn_url', 'name' => 'Widget URL', 'function' => 'render_cdn_url' ),
-
-			array( 'id' => 'wpa0_connections', 'name' => 'Connections', 'function' => 'render_connections' ),
-
-			array( 'id' => 'wpa0_remember_users_session', 'name' => 'Remember users session', 'function' => 'render_remember_users_session' ),
-			array( 'id' => 'wpa0_link_auth0_users', 'name' => 'Link users with same email', 'function' => 'render_link_auth0_users' ),
-
-			array( 'id' => 'wpa0_social_twitter_key', 'name' => 'Twitter consumer key', 'function' => 'render_social_twitter_key' ),
-			array( 'id' => 'wpa0_social_twitter_secret', 'name' => 'Twitter consumer secret', 'function' => 'render_social_twitter_secret' ),
-
-			array( 'id' => 'wpa0_social_facebook_key', 'name' => 'Facebook app key', 'function' => 'render_social_facebook_key' ),
-			array( 'id' => 'wpa0_social_facebook_secret', 'name' => 'Facebook app secret', 'function' => 'render_social_facebook_secret' ),
-
-			array( 'id' => 'wpa0_migration_ws', 'name' => 'Users Migration', 'function' => 'render_migration_ws' ),
-			array( 'id' => 'wpa0_migration_ws_ips_filter', 'name' => 'Migration IPs whitelist', 'function' => 'render_migration_ws_ips_filter' ),
-			array( 'id' => 'wpa0_auth0_implicit_workflow', 'name' => 'Auth0 Implicit flow', 'function' => 'render_auth0_implicit_workflow' ),
-			array( 'id' => 'wpa0_default_login_redirection', 'name' => 'Login redirection URL', 'function' => 'render_default_login_redirection' ),
-			array( 'id' => 'wpa0_verified_email', 'name' => 'Requires verified email', 'function' => 'render_verified_email' ),
-			array( 'id' => 'wpa0_auto_login', 'name' => 'Auto Login (no widget)', 'function' => 'render_auto_login' ),
-			array( 'id' => 'wpa0_auto_login_method', 'name' => 'Auto Login Method', 'function' => 'render_auto_login_method' ),
-			array( 'id' => 'wpa0_ip_range_check', 'name' => 'Enable on IP Ranges', 'function' => 'render_ip_range_check' ),
-			array( 'id' => 'wpa0_ip_ranges', 'name' => 'IP Ranges', 'function' => 'render_ip_ranges' ),
-			array( 'id' => 'wpa0_valid_proxy_ip', 'name' => 'Valid Proxy IP', 'function' => 'render_valid_proxy_ip' ),
-			array( 'id' => 'wpa0_extra_conf', 'name' => 'Extra settings', 'function' => 'render_extra_conf' ),
-			array( 'id' => 'wpa0_auth0_server_domain', 'name' => 'Auth0 server domain', 'function' => 'render_auth0_server_domain' ),
-			array( 'id' => 'wpa0_metrics', 'name' => 'Anonymous data', 'function' => 'render_metrics' ),
-
-		);
-
-		if ( WP_Auth0_Configure_JWTAUTH::is_jwt_auth_enabled() ) {
-			$advancedOptions[] = array( 'id' => 'wpa0_jwt_auth_integration', 'name' => 'Enable JWT Auth integration', 'function' => 'render_jwt_auth_integration' );
-		}
-
-		$this->init_option_section( '', 'advanced', $advancedOptions );
-	}
-
-	public function render_passwordless_method() {
-		$v = $this->options->get( 'passwordless_method' );
+  const ADVANCED_DESCRIPTION = 'Settings related to specific scenarios.';
+
+  protected $actions_middlewares = array(
+    'basic_validation',
+    'migration_ws_validation',
+    'link_accounts_validation',
+    'connections_validation',
+    'loginredirection_validation',
+  );
+
+  protected $router;
+
+  public function __construct( WP_Auth0_Options_Generic $options, WP_Auth0_Routes $router ) {
+    parent::__construct( $options );
+    $this->router = $router;
+  }
+
+  public function init() {
+
+    $advancedOptions = array(
+
+      array( 'id' => 'wpa0_passwordless_enabled', 'name' => 'Use passwordless login', 'function' => 'render_passwordless_enabled' ),
+      array( 'id' => 'wpa0_passwordless_method', 'name' => 'Use passwordless login', 'function' => 'render_passwordless_method' ),
+
+      array( 'id' => 'wpa0_cdn_url', 'name' => 'Widget URL', 'function' => 'render_cdn_url' ),
+
+      array( 'id' => 'wpa0_connections', 'name' => 'Connections', 'function' => 'render_connections' ),
+
+      array( 'id' => 'wpa0_remember_users_session', 'name' => 'Remember users session', 'function' => 'render_remember_users_session' ),
+      array( 'id' => 'wpa0_link_auth0_users', 'name' => 'Link users with same email', 'function' => 'render_link_auth0_users' ),
+
+      array( 'id' => 'wpa0_social_twitter_key', 'name' => 'Twitter consumer key', 'function' => 'render_social_twitter_key' ),
+      array( 'id' => 'wpa0_social_twitter_secret', 'name' => 'Twitter consumer secret', 'function' => 'render_social_twitter_secret' ),
+
+      array( 'id' => 'wpa0_social_facebook_key', 'name' => 'Facebook app key', 'function' => 'render_social_facebook_key' ),
+      array( 'id' => 'wpa0_social_facebook_secret', 'name' => 'Facebook app secret', 'function' => 'render_social_facebook_secret' ),
+
+      array( 'id' => 'wpa0_migration_ws', 'name' => 'Users Migration', 'function' => 'render_migration_ws' ),
+      array( 'id' => 'wpa0_migration_ws_ips_filter', 'name' => 'Migration IPs whitelist', 'function' => 'render_migration_ws_ips_filter' ),
+      array( 'id' => 'wpa0_auth0_implicit_workflow', 'name' => 'Auth0 Implicit flow', 'function' => 'render_auth0_implicit_workflow' ),
+      array( 'id' => 'wpa0_default_login_redirection', 'name' => 'Login redirection URL', 'function' => 'render_default_login_redirection' ),
+      array( 'id' => 'wpa0_verified_email', 'name' => 'Requires verified email', 'function' => 'render_verified_email' ),
+      array( 'id' => 'wpa0_auto_login', 'name' => 'Auto Login (no widget)', 'function' => 'render_auto_login' ),
+      array( 'id' => 'wpa0_auto_login_method', 'name' => 'Auto Login Method', 'function' => 'render_auto_login_method' ),
+      array( 'id' => 'wpa0_ip_range_check', 'name' => 'Enable on IP Ranges', 'function' => 'render_ip_range_check' ),
+      array( 'id' => 'wpa0_ip_ranges', 'name' => 'IP Ranges', 'function' => 'render_ip_ranges' ),
+      array( 'id' => 'wpa0_valid_proxy_ip', 'name' => 'Valid Proxy IP', 'function' => 'render_valid_proxy_ip' ),
+      array( 'id' => 'wpa0_extra_conf', 'name' => 'Extra settings', 'function' => 'render_extra_conf' ),
+      array( 'id' => 'wpa0_auth0_server_domain', 'name' => 'Auth0 server domain', 'function' => 'render_auth0_server_domain' ),
+      array( 'id' => 'wpa0_metrics', 'name' => 'Anonymous data', 'function' => 'render_metrics' ),
+
+    );
+
+    if ( WP_Auth0_Configure_JWTAUTH::is_jwt_auth_enabled() ) {
+      $advancedOptions[] = array( 'id' => 'wpa0_jwt_auth_integration', 'name' => 'Enable JWT Auth integration', 'function' => 'render_jwt_auth_integration' );
+    }
+
+    $this->init_option_section( '', 'advanced', $advancedOptions );
+  }
+
+  public function render_passwordless_method() {
+    $v = $this->options->get( 'passwordless_method' );
 ?>
       <input type="radio" name="<?php echo $this->options->get_options_name(); ?>[passwordless_method]" id="wpa0_passwordless_method_social" value="social" <?php echo checked( $v, 'social', false ); ?>/><label for="wpa0_passwordless_method_social">Social</label>
 
@@ -95,31 +95,31 @@
         </span>
       </div>
     <?php
-	}
-
-	public function render_jwt_auth_integration() {
-		$v = absint( $this->options->get( 'jwt_auth_integration' ) );
-
-		echo $this->render_a0_switch( "wpa0_jwt_auth_integration", "jwt_auth_integration", 1, 1 == $v );
+  }
+
+  public function render_jwt_auth_integration() {
+    $v = absint( $this->options->get( 'jwt_auth_integration' ) );
+
+    echo $this->render_a0_switch( "wpa0_jwt_auth_integration", "jwt_auth_integration", 1, 1 == $v );
 ?>
     <div class="subelement">
       <span class="description"><?php echo __( 'This will enable the JWT Auth\'s Users Repository override.', WPA0_LANG ); ?></span>
     </div>
   <?php
-	}
-
-	public function render_default_login_redirection() {
-		$v = $this->options->get( 'default_login_redirection' );
+  }
+
+  public function render_default_login_redirection() {
+    $v = $this->options->get( 'default_login_redirection' );
 ?>
       <input type="text" name="<?php echo $this->options->get_options_name(); ?>[default_login_redirection]" id="wpa0_default_login_redirection" value="<?php echo esc_attr( $v ); ?>"/>
       <div class="subelement">
         <span class="description"><?php echo __( 'This is the URL that all users will be redirected to by default after login.', WPA0_LANG ); ?></span>
       </div>
     <?php
-	}
-
-	public function render_extra_conf() {
-		$v = $this->options->get( 'extra_conf' );
+  }
+
+  public function render_extra_conf() {
+    $v = $this->options->get( 'extra_conf' );
 ?>
 
     <textarea name="<?php echo $this->options->get_options_name(); ?>[extra_conf]" id="wpa0_extra_conf"><?php echo esc_attr( $v ); ?></textarea>
@@ -131,50 +131,50 @@
       </span>
     </div>
     <?php
-	}
-
-	public function render_link_auth0_users() {
-		$v = $this->options->get( 'link_auth0_users' );
-
-		echo $this->render_a0_switch( "wpa0_link_auth0_users", "link_auth0_users", 1, ! empty( $v ) );
+  }
+
+  public function render_link_auth0_users() {
+    $v = $this->options->get( 'link_auth0_users' );
+
+    echo $this->render_a0_switch( "wpa0_link_auth0_users", "link_auth0_users", 1, ! empty( $v ) );
 ?>
       <div class="subelement">
         <span class="description"><?php echo __( 'Links accounts with the same e-mail address. It will only occur if both e-mails are previously verified.', WPA0_LANG ); ?></span>
       </div>
     <?php
-	}
-
-	public function render_passwordless_enabled() {
-		$v = $this->options->get( 'passwordless_enabled' );
-
-		echo $this->render_a0_switch( "wpa0_passwordless_enabled", "passwordless_enabled", 1, 1 == $v );
+  }
+
+  public function render_passwordless_enabled() {
+    $v = $this->options->get( 'passwordless_enabled' );
+
+    echo $this->render_a0_switch( "wpa0_passwordless_enabled", "passwordless_enabled", 1, 1 == $v );
 ?>
 
       <div class="subelement">
         <span class="description"><?php echo __( 'This option will replace the login widget by Lock Passwordles (Username and password login will not be enabled).', WPA0_LANG ); ?></span>
       </div>
     <?php
-	}
-
-	public function render_remember_users_session() {
-		$v = $this->options->get( 'remember_users_session' );
-
-		echo $this->render_a0_switch( "wpa0_remember_users_session", "remember_users_session", 1, 1 == $v );
+  }
+
+  public function render_remember_users_session() {
+    $v = $this->options->get( 'remember_users_session' );
+
+    echo $this->render_a0_switch( "wpa0_remember_users_session", "remember_users_session", 1, 1 == $v );
 ?>
 
       <div class="subelement">
         <span class="description"><?php echo __( 'Users session by default lives for two days. Enabling this setting will make the sessions be kept for 14 days.', WPA0_LANG ); ?></span>
       </div>
     <?php
-	}
-
-	public function render_migration_ws() {
-		$v = $this->options->get( 'migration_ws' );
-		$token = $this->options->get( 'migration_token' );
-
-		echo $this->render_a0_switch( "wpa0_auth0_migration_ws", "migration_ws", 1, 1 == $v );
-
-		if ( $v ) {
+  }
+
+  public function render_migration_ws() {
+    $v = $this->options->get( 'migration_ws' );
+    $token = $this->options->get( 'migration_token' );
+
+    echo $this->render_a0_switch( "wpa0_auth0_migration_ws", "migration_ws", 1, 1 == $v );
+
+    if ( $v ) {
 ?>
       <div class="subelement">
         <span class="description"><?php echo __( 'Users migration is enabled. If you disable this setting, it can not be automatically enabled again, it needs to be done manually in the Auth0 dashboard.', WPA0_LANG ); ?></span>
@@ -183,21 +183,21 @@
         <textarea class="code" disabled><?php echo $token; ?></textarea>
       </div>
     <?php
-		} else {
+    } else {
 ?>
       <div class="subelement">
         <span class="description"><?php echo __( 'Users migration is disabled. Enabling it will expose the migration webservices but the connection needs to be updated manually on the Auth0 dashboard. More info about the migration process ', WPA0_LANG ); ?><a target="_blank" href="https://auth0.com/docs/connections/database/migrating">HERE</a>.</span>
       </div>
     <?php
-		}
-
-	}
-
-	public function render_migration_ws_ips_filter() {
-		$v = $this->options->get( 'migration_ips_filter' );
-		$list = $this->options->get( 'migration_ips' );
-
-		echo $this->render_a0_switch( "wpa0_auth0_migration_ips_filter", "migration_ips_filter", 1, 1 == $v );
+    }
+
+  }
+
+  public function render_migration_ws_ips_filter() {
+    $v = $this->options->get( 'migration_ips_filter' );
+    $list = $this->options->get( 'migration_ips' );
+
+    echo $this->render_a0_switch( "wpa0_auth0_migration_ips_filter", "migration_ips_filter", 1, 1 == $v );
 
 ?>
       <div class="subelement">
@@ -206,98 +206,98 @@
       </div>
     <?php
 
-	}
-
-	public function render_auth0_implicit_workflow() {
-		$v = absint( $this->options->get( 'auth0_implicit_workflow' ) );
-
-		echo $this->render_a0_switch( "wpa0_auth0_implicit_workflow", "auth0_implicit_workflow", 1, 1 == $v );
+  }
+
+  public function render_auth0_implicit_workflow() {
+    $v = absint( $this->options->get( 'auth0_implicit_workflow' ) );
+
+    echo $this->render_a0_switch( "wpa0_auth0_implicit_workflow", "auth0_implicit_workflow", 1, 1 == $v );
 ?>
 
     <div class="subelement">
       <span class="description"><?php echo __( 'Activate this option to change the login workflow and allow the plugin to work when the server doesn\'t have internet access.', WPA0_LANG ); ?></span>
     </div>
     <?php
-	}
-
-	public function render_auto_login() {
-		$v = absint( $this->options->get( 'auto_login' ) );
-
-		echo $this->render_a0_switch( "wpa0_auto_login", "auto_login", 1, 1 == $v );
+  }
+
+  public function render_auto_login() {
+    $v = absint( $this->options->get( 'auto_login' ) );
+
+    echo $this->render_a0_switch( "wpa0_auto_login", "auto_login", 1, 1 == $v );
 ?>
 
     <div class="subelement">
       <span class="description"><?php echo __( 'Mark this to avoid the login page (you will have to select a single login provider)', WPA0_LANG ); ?></span>
     </div>
     <?php
-	}
-
-	public function render_auto_login_method() {
-		$v = $this->options->get( 'auto_login_method' );
+  }
+
+  public function render_auto_login_method() {
+    $v = $this->options->get( 'auto_login_method' );
 ?>
     <input type="text" name="<?php echo $this->options->get_options_name(); ?>[auto_login_method]" id="wpa0_auto_login_method" value="<?php echo esc_attr( $v ); ?>"/>
     <div class="subelement">
       <span class="description"><?php echo __( 'To find the method name, log into Auth0 Dashboard, and navigate to: Connection -> [Connection Type] (eg. Social or Enterprise). Click the "down arrow" to expand the wanted method, and use the value in the "Name"-field. Example: google-oauth2', WPA0_LANG ); ?></span>
     </div>
     <?php
-	}
-
-	public function render_ip_range_check() {
-		$v = absint( $this->options->get( 'ip_range_check' ) );
-
-		echo $this->render_a0_switch( "wpa0_ip_range_check", "ip_range_check", 1, 1 == $v );
-	}
-
-	public function render_ip_ranges() {
-		$v = $this->options->get( 'ip_ranges' );
+  }
+
+  public function render_ip_range_check() {
+    $v = absint( $this->options->get( 'ip_range_check' ) );
+
+    echo $this->render_a0_switch( "wpa0_ip_range_check", "ip_range_check", 1, 1 == $v );
+  }
+
+  public function render_ip_ranges() {
+    $v = $this->options->get( 'ip_ranges' );
 ?>
     <textarea cols="25" name="<?php echo $this->options->get_options_name(); ?>[ip_ranges]" id="wpa0_ip_ranges"><?php echo esc_textarea( $v ); ?></textarea>
     <div class="subelement">
       <span class="description"><?php echo __( 'Only one range per line! Range format should be as follows: <code>xx.xx.xx.xx - yy.yy.yy.yy</code> (spaces will be trimmed)', WPA0_LANG ); ?></span>
     </div>
     <?php
-	}
-
-	public function render_social_twitter_key() {
-		$v = $this->options->get_connection( 'social_twitter_key' );
+  }
+
+  public function render_social_twitter_key() {
+    $v = $this->options->get_connection( 'social_twitter_key' );
 ?>
     <input type="text" name="<?php echo $this->options->get_options_name(); ?>[social_twitter_key]" id="wpa0_social_twitter_key" value="<?php echo esc_attr( $v ); ?>"/>
     <?php
-	}
-	public function render_social_twitter_secret() {
-		$v = $this->options->get_connection( 'social_twitter_secret' );
+  }
+  public function render_social_twitter_secret() {
+    $v = $this->options->get_connection( 'social_twitter_secret' );
 ?>
     <input type="text" name="<?php echo $this->options->get_options_name(); ?>[social_twitter_secret]" id="wpa0_social_twitter_secret" value="<?php echo esc_attr( $v ); ?>"/>
     <?php
-	}
-
-	public function render_social_facebook_key() {
-		$v = $this->options->get_connection( 'social_facebook_key' );
+  }
+
+  public function render_social_facebook_key() {
+    $v = $this->options->get_connection( 'social_facebook_key' );
 ?>
     <input type="text" name="<?php echo $this->options->get_options_name(); ?>[social_facebook_key]" id="wpa0_social_facebook_key" value="<?php echo esc_attr( $v ); ?>"/>
     <?php
-	}
-	public function render_social_facebook_secret() {
-		$v = $this->options->get_connection( 'social_facebook_secret' );
+  }
+  public function render_social_facebook_secret() {
+    $v = $this->options->get_connection( 'social_facebook_secret' );
 ?>
     <input type="text" name="<?php echo $this->options->get_options_name(); ?>[social_facebook_secret]" id="wpa0_social_facebook_secret" value="<?php echo esc_attr( $v ); ?>"/>
     <?php
-	}
-
-	public function render_valid_proxy_ip() {
-		$v = $this->options->get( 'valid_proxy_ip' );
+  }
+
+  public function render_valid_proxy_ip() {
+    $v = $this->options->get( 'valid_proxy_ip' );
 ?>
     <input type="text" name="<?php echo $this->options->get_options_name(); ?>[valid_proxy_ip]" id="wpa0_valid_proxy_ip" value="<?php echo esc_attr( $v ); ?>"/>
     <div class="subelement">
       <span class="description"><?php echo __( ' If you are using a load balancer or a proxy, you will need to whitelist its IP in order to enable IP checks for logins or migration webservices.', WPA0_LANG ); ?></span>
     </div>
     <?php
-	}
-
-	public function render_cdn_url() {
-		$passwordless_enabled = $this->options->get( 'passwordless_enabled' );
-		$cdn_url = $this->options->get( 'cdn_url' );
-		$passwordless_cdn_url = $this->options->get( 'passwordless_cdn_url' );
+  }
+
+  public function render_cdn_url() {
+    $passwordless_enabled = $this->options->get( 'passwordless_enabled' );
+    $cdn_url = $this->options->get( 'cdn_url' );
+    $passwordless_cdn_url = $this->options->get( 'passwordless_cdn_url' );
 ?>
       <input type="text" name="<?php echo $this->options->get_options_name(); ?>[cdn_url]" id="wpa0_cdn_url" value="<?php echo esc_attr( $cdn_url ); ?>" style="<?php echo $passwordless_enabled ? 'display:none' : '' ?>"/>
 
@@ -307,10 +307,10 @@
         <span class="description"><?php echo __( 'Point this to the latest widget available in the CDN', WPA0_LANG ); ?></span>
       </div>
     <?php
-	}
-
-	public function render_auth0_server_domain() {
-		$v = $this->options->get( 'auth0_server_domain' );
+  }
+
+  public function render_auth0_server_domain() {
+    $v = $this->options->get( 'auth0_server_domain' );
 ?>
       <input type="text" name="<?php echo $this->options->get_options_name(); ?>[auth0_server_domain]" id="wpa0_auth0_server_domain" value="<?php echo esc_attr( $v ); ?>" />
 
@@ -318,10 +318,10 @@
         <span class="description"><?php echo __( 'The Auth0 domain, it is used by the setup wizard to fetch your account information.', WPA0_LANG ); ?></span>
       </div>
     <?php
-	}
-
-	public function render_connections() {
-		$v = $this->options->get( 'lock_connections' );
+  }
+
+  public function render_connections() {
+    $v = $this->options->get( 'lock_connections' );
 ?>
       <input type="text" name="<?php echo $this->options->get_options_name(); ?>[lock_connections]" id="wpa0_connections" value="<?php echo esc_attr( $v ); ?>" />
 
@@ -329,12 +329,12 @@
         <span class="description"><?php echo __( 'This is used to select which connections should lock show. It is ignored when empty and is mandatory for passwordless with social mode.', WPA0_LANG ); ?></span>
       </div>
     <?php
-	}
-
-	public function render_metrics() {
-		$v = absint( $this->options->get( 'metrics' ) );
-
-		echo $this->render_a0_switch( "wpa0_metrics", "metrics", 1, 1 == $v );
+  }
+
+  public function render_metrics() {
+    $v = absint( $this->options->get( 'metrics' ) );
+
+    echo $this->render_a0_switch( "wpa0_metrics", "metrics", 1, 1 == $v );
 ?>
 
       <div class="subelement">
@@ -343,26 +343,25 @@
         </span>
       </div>
     <?php
-	}
-
-	public function render_verified_email() {
-		$v = absint( $this->options->get( 'requires_verified_email' ) );
-
-		echo $this->render_a0_switch( "wpa0_verified_email", "requires_verified_email", 1, 1 == $v );
+  }
+
+  public function render_verified_email() {
+    $v = absint( $this->options->get( 'requires_verified_email' ) );
+
+    echo $this->render_a0_switch( "wpa0_verified_email", "requires_verified_email", 1, 1 == $v );
 ?>
       <div class="subelement">
         <span class="description"><?php echo __( 'Mark this if you require the user to have a verified email to login', WPA0_LANG ); ?></span>
       </div>
     <?php
-	}
-
-	public function render_advanced_description() {
+  }
+
+  public function render_advanced_description() {
 ?>
 
     <p class=\"a0-step-text\"><?php echo self::ADVANCED_DESCRIPTION; ?></p>
 
     <?php
-<<<<<<< HEAD
   }
 
   public function basic_validation( $old_options, $input ) {
@@ -374,31 +373,29 @@
     $input['metrics'] = ( isset( $input['metrics'] ) ? $input['metrics'] : 0 );
     $input['default_login_redirection'] = esc_url_raw( $input['default_login_redirection'] );
 
-    if (isset($input['connections'])) {
-      if (isset($input['connections']['social_twitter_key'])) $input['connections']['social_twitter_key'] = sanitize_text_field( $input['connections']['social_twitter_key'] );
-      if (isset($input['connections']['social_twitter_secret'])) $input['connections']['social_twitter_secret'] = sanitize_text_field( $input['connections']['social_twitter_secret'] );
-      if (isset($input['connections']['social_facebook_key'])) $input['connections']['social_facebook_key'] = sanitize_text_field( $input['connections']['social_facebook_key'] );
-      if (isset($input['connections']['social_facebook_secret'])) $input['connections']['social_facebook_secret'] = sanitize_text_field( $input['connections']['social_facebook_secret'] );
-    }
-    
+    if ( isset( $input['connections'] ) ) {
+      if ( isset( $input['connections']['social_twitter_key'] ) ) $input['connections']['social_twitter_key'] = sanitize_text_field( $input['connections']['social_twitter_key'] );
+      if ( isset( $input['connections']['social_twitter_secret'] ) ) $input['connections']['social_twitter_secret'] = sanitize_text_field( $input['connections']['social_twitter_secret'] );
+      if ( isset( $input['connections']['social_facebook_key'] ) ) $input['connections']['social_facebook_key'] = sanitize_text_field( $input['connections']['social_facebook_key'] );
+      if ( isset( $input['connections']['social_facebook_secret'] ) ) $input['connections']['social_facebook_secret'] = sanitize_text_field( $input['connections']['social_facebook_secret'] );
+    }
+
     $input['migration_ips_filter'] =  ( isset( $input['migration_ips_filter'] ) ? $input['migration_ips_filter'] : 0 );
-    $input['migration_ips'] = sanitize_text_field($old_options['migration_ips']);
+    $input['migration_ips'] = sanitize_text_field( $old_options['migration_ips'] );
 
     $input['valid_proxy_ip'] = ( isset( $input['valid_proxy_ip'] ) ? $input['valid_proxy_ip'] : null );
 
-    $input['lock_connections'] = trim($input['lock_connections']);
-
-    if ($input['passwordless_enabled'] && empty($input['lock_connections']) && strpos(strtolower($input['passwordless_method']), 'social') !== false) {
-      $error = __("Please complete the list of connections to be used by Lock in social mode.", WPA0_LANG);
-      self::add_validation_error($error);
-    } 
-
-    if (trim($input["extra_conf"]) != '')
-    {
-      if (json_decode($input["extra_conf"]) === null)
-      {
-        $error = __("The Extra settings parameter should be a valid json object", WPA0_LANG);
-        self::add_validation_error($error);
+    $input['lock_connections'] = trim( $input['lock_connections'] );
+
+    if ( $input['passwordless_enabled'] && empty( $input['lock_connections'] ) && strpos( strtolower( $input['passwordless_method'] ), 'social' ) !== false ) {
+      $error = __( "Please complete the list of connections to be used by Lock in social mode.", WPA0_LANG );
+      self::add_validation_error( $error );
+    }
+
+    if ( trim( $input["extra_conf"] ) != '' ) {
+      if ( json_decode( $input["extra_conf"] ) === null ) {
+        $error = __( "The Extra settings parameter should be a valid json object", WPA0_LANG );
+        self::add_validation_error( $error );
       }
     }
 
@@ -413,80 +410,18 @@
       if ( 1 == $input['migration_ws'] ) {
         $secret = $input['client_secret'];
         $token_id = uniqid();
-        $input['migration_token'] = JWT::encode(array('scope' => 'migration_ws', 'jti' => $token_id), JWT::urlsafeB64Decode( $secret ));
+        $input['migration_token'] = JWT::encode( array( 'scope' => 'migration_ws', 'jti' => $token_id ), JWT::urlsafeB64Decode( $secret ) );
         $input['migration_token_id'] = $token_id;
 
         // if ($response === false) {
-          $error = __( 'There was an error enabling your custom database. Check how to do it manually ', WPA0_LANG );
-          $error .= '<a href="https://manage.auth0.com/#/connections/database">HERE</a>.';
-          $this->add_validation_error( $error );
+        $error = __( 'There was an error enabling your custom database. Check how to do it manually ', WPA0_LANG );
+        $error .= '<a href="https://manage.auth0.com/#/connections/database">HERE</a>.';
+        $this->add_validation_error( $error );
         // }
 
       } else {
         $input['migration_token'] = null;
         $input['migration_token_id'] = null;
-=======
-	}
-
-	public function basic_validation( $old_options, $input ) {
-		$input['requires_verified_email'] = ( isset( $input['requires_verified_email'] ) ? $input['requires_verified_email'] : 0 );
-		$input['remember_users_session'] = ( isset( $input['remember_users_session'] ) ? $input['remember_users_session'] : 0 ) == 1;
-		$input['passwordless_enabled'] = ( isset( $input['passwordless_enabled'] ) ? $input['passwordless_enabled'] : 0 ) == 1;
-		$input['jwt_auth_integration'] = ( isset( $input['jwt_auth_integration'] ) ? $input['jwt_auth_integration'] : 0 );
-		$input['auth0_implicit_workflow'] = ( isset( $input['auth0_implicit_workflow'] ) ? $input['auth0_implicit_workflow'] : 0 );
-		$input['metrics'] = ( isset( $input['metrics'] ) ? $input['metrics'] : 0 );
-		$input['default_login_redirection'] = esc_url_raw( $input['default_login_redirection'] );
-
-		if ( isset( $input['connections'] ) ) {
-			if ( isset( $input['connections']['social_twitter_key'] ) ) $input['connections']['social_twitter_key'] = sanitize_text_field( $input['connections']['social_twitter_key'] );
-			if ( isset( $input['connections']['social_twitter_secret'] ) ) $input['connections']['social_twitter_secret'] = sanitize_text_field( $input['connections']['social_twitter_secret'] );
-			if ( isset( $input['connections']['social_facebook_key'] ) ) $input['connections']['social_facebook_key'] = sanitize_text_field( $input['connections']['social_facebook_key'] );
-			if ( isset( $input['connections']['social_facebook_secret'] ) ) $input['connections']['social_facebook_secret'] = sanitize_text_field( $input['connections']['social_facebook_secret'] );
-		}
-
-		$input['migration_ips_filter'] =  ( isset( $input['migration_ips_filter'] ) ? $input['migration_ips_filter'] : 0 );
-		$input['migration_ips'] = sanitize_text_field( $old_options['migration_ips'] );
-
-		$input['valid_proxy_ip'] = ( isset( $input['valid_proxy_ip'] ) ? $input['valid_proxy_ip'] : null );
-
-		$input['lock_connections'] = trim( $input['lock_connections'] );
-
-		if ( $input['passwordless_enabled'] && empty( $input['lock_connections'] ) && strpos( strtolower( $input['passwordless_method'] ), 'social' ) !== false ) {
-			$error = __( "Please complete the list of connections to be used by Lock in social mode.", WPA0_LANG );
-			self::add_validation_error( $error );
-		}
-
-		if ( trim( $input["extra_conf"] ) != '' ) {
-			if ( json_decode( $input["extra_conf"] ) === null ) {
-				$error = __( "The Extra settings parameter should be a valid json object", WPA0_LANG );
-				self::add_validation_error( $error );
-			}
-		}
-
-		return $input;
-	}
-
-	public function migration_ws_validation( $old_options, $input ) {
-		$input['migration_ws'] = ( isset( $input['migration_ws'] ) ? $input['migration_ws'] : 0 );
-
-		if ( $old_options['migration_ws'] != $input['migration_ws'] ) {
-
-			if ( 1 == $input['migration_ws'] ) {
-				$secret = $input['client_secret'];
-				$token_id = uniqid();
-				$input['migration_token'] = JWT::encode( array( 'scope' => 'migration_ws', 'jti' => $token_id ), JWT::urlsafeB64Decode( $secret ) );
-				$input['migration_token_id'] = $token_id;
-
-				// if ($response === false) {
-				$error = __( 'There was an error enabling your custom database. Check how to do it manually ', WPA0_LANG );
-				$error .= '<a href="https://manage.auth0.com/#/connections/database">HERE</a>.';
-				$this->add_validation_error( $error );
-				// }
-
-			} else {
-				$input['migration_token'] = null;
-				$input['migration_token_id'] = null;
->>>>>>> ccc4b13d
 
         $connection = WP_Auth0_Api_Client::get_connection($input['domain'], $input['auth0_app_token'], $old_options['db_connection_id']);
 
@@ -498,16 +433,16 @@
         unset($connection->id);
 
         $response = WP_Auth0_Api_Client::update_connection($input['domain'], $input['auth0_app_token'], $old_options['db_connection_id'], $connection);
-<<<<<<< HEAD
-
-        if ($response === false) {
+  
+
+        if ( $response === false ) {
           $error = __( 'There was an error disabling your custom database. Check how to do it manually ', WPA0_LANG );
           $error .= '<a href="https://manage.auth0.com/#/connections/database">HERE</a>.';
           $this->add_validation_error( $error );
         }
       }
 
-      $this->router->setup_rewrites($input['migration_ws'] == 1);
+      $this->router->setup_rewrites( $input['migration_ws'] == 1 );
       flush_rewrite_rules();
     } else {
       $input['migration_token'] = $old_options['migration_token'];
@@ -518,9 +453,9 @@
 
   public function link_accounts_validation( $old_options, $input ) {
     $link_script = WP_Auth0_RulesLib::$link_accounts['script'];
-    $link_script = str_replace('REPLACE_WITH_YOUR_CLIENT_ID', $input['client_id'], $link_script);
-    $link_script = str_replace('REPLACE_WITH_YOUR_DOMAIN', $input['domain'], $link_script);
-    $link_script = str_replace('REPLACE_WITH_YOUR_API_TOKEN', $input['auth0_app_token'], $link_script);
+    $link_script = str_replace( 'REPLACE_WITH_YOUR_CLIENT_ID', $input['client_id'], $link_script );
+    $link_script = str_replace( 'REPLACE_WITH_YOUR_DOMAIN', $input['domain'], $link_script );
+    $link_script = str_replace( 'REPLACE_WITH_YOUR_API_TOKEN', $input['auth0_app_token'], $link_script );
     return $this->rule_validation($old_options, $input, 'link_auth0_users', WP_Auth0_RulesLib::$link_accounts['name'] . '-' . get_bloginfo('name'), $link_script);
   }
 
@@ -528,31 +463,31 @@
 
     $check_if_enabled = array();
     $passwordless_connections = array(
-      'sms' => 'sms', 
-      'magiclink' => 'email', 
+      'sms' => 'sms',
+      'magiclink' => 'email',
       'emailcode' => 'email');
 
     if ($input['passwordless_enabled'] && $input['passwordless_enabled'] != $old_options['passwordless_enabled']) {
 
       // $check_if_enabled = explode(',', $input['lock_connections']);
 
-      foreach($passwordless_connections as $alias => $name) {
+      foreach ($passwordless_connections as $alias => $name) {
         if (strpos($input['passwordless_method'], $alias) !== false) {
           $check_if_enabled[] = $name;
         }
       }
-      
+
     } elseif ($input['passwordless_method'] != $old_options['passwordless_method']) {
 
       // $check_if_enabled = explode(',', $input['lock_connections']);
 
-      foreach($passwordless_connections as $name) {
+      foreach ($passwordless_connections as $name) {
         if (strpos($input['passwordless_method'], $name) !== false) {
           $check_if_enabled[] = $name;
         }
-      } 
-
-    } // elseif ($input['lock_connections'] != $old_options['lock_connections']) { 
+      }
+
+    } // elseif ($input['lock_connections'] != $old_options['lock_connections']) {
 
     //   $check_if_enabled = explode(',', $input['lock_connections']);
 
@@ -603,112 +538,5 @@
     }
     return $input;
   }
-=======
-  
-
-				if ( $response === false ) {
-					$error = __( 'There was an error disabling your custom database. Check how to do it manually ', WPA0_LANG );
-					$error .= '<a href="https://manage.auth0.com/#/connections/database">HERE</a>.';
-					$this->add_validation_error( $error );
-				}
-			}
-
-			$this->router->setup_rewrites( $input['migration_ws'] == 1 );
-			flush_rewrite_rules();
-		} else {
-			$input['migration_token'] = $old_options['migration_token'];
-			$input['migration_token_id'] = $old_options['migration_token_id'];
-		}
-		return $input;
-	}
-
-	public function link_accounts_validation( $old_options, $input ) {
-		$link_script = WP_Auth0_RulesLib::$link_accounts['script'];
-		$link_script = str_replace( 'REPLACE_WITH_YOUR_CLIENT_ID', $input['client_id'], $link_script );
-		$link_script = str_replace( 'REPLACE_WITH_YOUR_DOMAIN', $input['domain'], $link_script );
-		$link_script = str_replace( 'REPLACE_WITH_YOUR_API_TOKEN', $input['auth0_app_token'], $link_script );
-		return $this->rule_validation($old_options, $input, 'link_auth0_users', WP_Auth0_RulesLib::$link_accounts['name'] . '-' . get_bloginfo('name'), $link_script);
-	}
-
-	public function connections_validation( $old_options, $input ) {
-
-		$check_if_enabled = array();
-		$passwordless_connections = array(
-			'sms' => 'sms',
-			'magiclink' => 'email',
-			'emailcode' => 'email');
-
-		if ($input['passwordless_enabled'] && $input['passwordless_enabled'] != $old_options['passwordless_enabled']) {
-
-			// $check_if_enabled = explode(',', $input['lock_connections']);
-
-			foreach ($passwordless_connections as $alias => $name) {
-				if (strpos($input['passwordless_method'], $alias) !== false) {
-					$check_if_enabled[] = $name;
-				}
-			}
-
-		} elseif ($input['passwordless_method'] != $old_options['passwordless_method']) {
-
-			// $check_if_enabled = explode(',', $input['lock_connections']);
-
-			foreach ($passwordless_connections as $name) {
-				if (strpos($input['passwordless_method'], $name) !== false) {
-					$check_if_enabled[] = $name;
-				}
-			}
-
-		} // elseif ($input['lock_connections'] != $old_options['lock_connections']) {
-
-		//   $check_if_enabled = explode(',', $input['lock_connections']);
-
-		// }
-
-		if (!empty($check_if_enabled)) {
-
-			$response = WP_Auth0_Api_Client::search_connection($input['domain'], $input['auth0_app_token']);
-			$enabled_connections = array();
-			foreach ($response as $connection) {
-				if (in_array($input['client_id'], $connection->enabled_clients)) {
-					$enabled_connections[] = $connection->strategy;
-				}
-			}
-
-			$matching = array_intersect($enabled_connections, $check_if_enabled);
-
-			if (array_diff($matching, $check_if_enabled) !== array_diff($check_if_enabled, $matching)) {
-				$error = __( 'The passwordless connection is not enabled. Pleas go to the Auth0 Dashboard and configure it.', WPA0_LANG );
-				$this->add_validation_error( $error );
-			}
-
-		}
-
-		return $input;
-	}
-
-	public function loginredirection_validation( $old_options, $input ) {
-		$home_url = home_url();
-
-		if ( empty( $input['default_login_redirection'] ) ) {
-			$input['default_login_redirection'] = $home_url;
-		} else {
-			if ( strpos( $input['default_login_redirection'], $home_url ) !== 0 ) {
-				if ( strpos( $input['default_login_redirection'], 'http' ) === 0 ) {
-					$input['default_login_redirection'] = $home_url;
-					$error = __( "The 'Login redirect URL' cannot point to a foreign page.", WPA0_LANG );
-					$this->add_validation_error( $error );
-				}
-			}
-
-			if ( strpos( $input['default_login_redirection'], 'action=logout' ) !== false ) {
-				$input['default_login_redirection'] = $home_url;
-
-				$error = __( "The 'Login redirect URL' cannot point to the logout page. ", WPA0_LANG );
-				$this->add_validation_error( $error );
-			}
-		}
-		return $input;
-	}
->>>>>>> ccc4b13d
 
 }