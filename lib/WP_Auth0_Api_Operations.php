--- conflicted
+++ resolved
@@ -13,14 +13,10 @@
 
 		$connections = WP_Auth0_Api_Client::search_connection( $domain, $app_token, 'auth0' );
 
-<<<<<<< HEAD
-    $connection = WP_Auth0_Api_Client::get_connection($domain, $app_token, $connection_id);
-=======
 		foreach ( $connections as $connection ) {
 			if ( in_array( $client_id, $connection->enabled_clients ) ) { 
 				$connection->options->disable_signup = $disable_signup;
 				$connection_id = $connection->id;
->>>>>>> ccc4b13d
 
 				unset( $connection->name );
 				unset( $connection->strategy );
