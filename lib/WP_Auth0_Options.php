<?php

class WP_Auth0_Options extends WP_Auth0_Options_Generic {

    protected static $instance = null;
    public static function Instance() {
        if (self::$instance === null) {
            self::$instance = new WP_Auth0_Options;
        }
        return self::$instance;
    }

    protected $options_name = 'wp_auth0_settings';

    public function is_wp_registration_enabled()
    {
        return (get_site_option('users_can_register', 0) == 1);
    }

    public function get_enabled_connections() {
        return array('facebook','twitter','google-oauth2');
    }

    public function set_connection( $key, $value ){ 
        $options = $this->get_options();
        $options['connections'][$key] = $value;

        $this->set('connections', $options['connections']);
    }

    public function get_connection( $key, $default = null ){
        $options = $this->get_options();

        if(!isset($options['connections'][$key]))
            return apply_filters( 'wp_auth0_get_option', $default, $key );
        return apply_filters( 'wp_auth0_get_option', $options['connections'][$key], $key );
    }

    protected function defaults(){
        return array(
            'version' => 1,
            'metrics' => 1,
            'last_step' => 1,
            'auto_login' => 0,
            'auto_login_method' => '',
            'client_id' => '',
            'client_secret' => '',
            'domain' => '',
            'form_title' => '',
            'icon_url' => '',
            'ip_range_check' => 0,
            'ip_ranges' => '',
            'lock_connections' => '',
            'passwordless_enabled' => false,
            'passwordless_method' => 'magiclink',
            'passwordless_cdn_url' => '//cdn.auth0.com/js/lock-passwordless-2.2.min.js',
            'cdn_url' => '//cdn.auth0.com/js/lock-8.2.min.js',
            'requires_verified_email' => true,
            'wordpress_login_enabled' => true,
            'dict' => '',
            'social_big_buttons' => false,
            'username_style' => 'email',
            'extra_conf' => '',
            'remember_last_login' => true,
            'custom_css' => '',
            'custom_js' => '',
<<<<<<< HEAD
            'auth0_implicit_workflow' => 0,
            'sso' => 0,
=======
            'auth0_implicit_workflow' => false,
            'sso' => false,
            'singlelogout' => false,
>>>>>>> 46234cc4
            'gravatar' => true,
            'jwt_auth_integration' => false,
            'auth0_app_token' => null,
            'mfa' => null,
            'fullcontact' => null,
            'fullcontact_rule' => null,
            'fullcontact_apikey' => null,
            'geo_rule' => null,
            'income_rule' => null,
            'link_auth0_users' => null,
            'remember_users_session' => false,

            'migration_ws' => false,
            'migration_token' => null,
            'migration_token_id' => null,
            'migration_ips_filter' => false,
            'migration_ips' => null,
            'valid_proxy_ip' => null,

            'amplificator_title' => '',
            'amplificator_subtitle' => '',

            'connections' => array(),

            'password_policy' => null,

            // 'auto_provisioning' => true,
            'default_login_redirection' => home_url(),


            //DASHBOARD
            'chart_idp_type' => 'donut',
            'chart_gender_type' => 'donut',
            'chart_age_type' => 'donut',

            'chart_age_from' => '10',
            'chart_age_to' => '70',
            'chart_age_step' => '5',
        );
    }
}<|MERGE_RESOLUTION|>--- conflicted
+++ resolved
@@ -64,14 +64,9 @@
             'remember_last_login' => true,
             'custom_css' => '',
             'custom_js' => '',
-<<<<<<< HEAD
-            'auth0_implicit_workflow' => 0,
-            'sso' => 0,
-=======
             'auth0_implicit_workflow' => false,
             'sso' => false,
             'singlelogout' => false,
->>>>>>> 46234cc4
             'gravatar' => true,
             'jwt_auth_integration' => false,
             'auth0_app_token' => null,
