--- conflicted
+++ resolved
@@ -2,356 +2,208 @@
 
 class WP_Auth0_InitialSetup_Connections {
 
-<<<<<<< HEAD
-      protected $a0_options;
-      protected $providers = array(
-        array('provider' => 'facebook', 'name' => 'Facebook', "icon" => 'Facebook', 'options' => array(
-    			"public_profile" => true,
-    			"email" => true,
-    			"user_birthday" => true,
-    			"publish_actions" => true,
-    		)),
-        array('provider' => 'twitter', 'name' => 'Twitter', "icon" => 'Twitter', 'options' => array(
-    			"profile" => true,
-    		)),
-        array('provider' => 'google-oauth2', 'name' => 'Google +', "icon" => 'Google', 'options' => array(
-    			"google_plus" => true,
-    			"email" => true,
-          "profile" => true,
-    		)),
-        array( "provider" => 'windowslive', "name" => 'Microsoft Accounts', "icon" => 'Windows LiveID' ),
-        array( "provider" => 'yahoo', "name" => 'Yahoo', "icon" => 'Yahoo' ),
-        array( "provider" => 'aol', "name" => 'AOL', "icon" => 'Aol' ),
-        array( "provider" => 'linkedin', "name" => 'Linkedin', "icon" => 'LinkedIn' ),
-        array( "provider" => 'paypal', "name" => 'Paypal', "icon" => 'PayPal' ),
-        array( "provider" => 'github', "name" => 'GitHub', "icon" => 'GitHub' ),
-        array( "provider" => 'amazon', "name" => 'Amazon', "icon" => 'Amazon' ),
-        array( "provider" => 'vkontakte', "name" => 'vkontakte', "icon" => 'vk' ),
-        array( "provider" => 'yandex', "name" => 'yandex', "icon" => 'Yandex Metrica' ),
-        array( "provider" => 'thirtysevensignals', "name" => 'thirtysevensignals', "icon" => '37signals' ),
-        array( "provider" => 'box', "name" => 'box', "icon" => 'Box' ),
-        array( "provider" => 'salesforce', "name" => 'salesforce', "icon" => 'Salesforce' ),
-        array( "provider" => 'salesforce-sandbox', "name" => 'salesforce-sandbox', "icon" => 'SalesforceSandbox' ),
-        array( "provider" => 'salesforce-community', "name" => 'salesforce-community', "icon" => 'SalesforceCommunity' ),
-        array( "provider" => 'fitbit', "name" => 'Fitbit', "icon" => 'Fitbit' ),
-        array( "provider" => 'baidu', "name" => '百度 (Baidu)', "icon" => 'Baidu' ),
-        array( "provider" => 'renren', "name" => '人人 (RenRen)', "icon" => 'RenRen' ),
-        array( "provider" => 'weibo', "name" => '新浪微 (Weibo)', "icon" => 'Weibo' ),
-        array( "provider" => 'shopify', "name" => 'Shopify', "icon" => 'Shopify' ),
-        array( "provider" => 'dwolla', "name" => 'Dwolla', "icon" => 'dwolla' ),
-        array( "provider" => 'miicard', "name" => 'miiCard', "icon" => 'miiCard' ),
-        array( "provider" => 'wordpress', "name" => 'wordpress', "icon" => 'WordPress' ),
-        array( "provider" => 'yammer', "name" => 'Yammer', "icon" => 'Yammer' ),
-        array( "provider" => 'soundcloud', "name" => 'soundcloud', "icon" => 'Soundcloud' ),
-        array( "provider" => 'instagram', "name" => 'instagram', "icon" => 'Instagram' ),
-        array( "provider" => 'evernote', "name" => 'evernote', "icon" => 'Evernote' ),
-        array( "provider" => 'evernote-sandbox', "name" => 'evernote-sandbox', "icon" => 'Evernote' ),
-        array( "provider" => 'thecity', "name" => 'thecity', "icon" => 'The City' ),
-        array( "provider" => 'thecity-sandbox', "name" => 'thecity-sandbox', "icon" => 'The City Sandbox' ),
-        array( "provider" => 'planningcenter', "name" => 'planningcenter', "icon" => 'Planning Center' ),
-        array( "provider" => 'exact', "name" => 'exact', "icon" => 'Exact' ),
-
-      );
-
-      public function __construct(WP_Auth0_Options $a0_options) {
-          $this->a0_options = $a0_options;
-
-          add_action( 'wp_ajax_a0_initial_setup_set_connection', array($this, 'update_connection') );
+  protected $a0_options;
+  protected $providers = array(
+    array( 'provider' => 'facebook', 'name' => 'Facebook', "icon" => 'Facebook', 'options' => array(
+        "public_profile" => true,
+        "email" => true,
+        "user_birthday" => true,
+        "publish_actions" => true,
+      ) ),
+    array( 'provider' => 'twitter', 'name' => 'Twitter', "icon" => 'Twitter', 'options' => array(
+        "profile" => true,
+      ) ),
+    array( 'provider' => 'google-oauth2', 'name' => 'Google +', "icon" => 'Google', 'options' => array(
+        "google_plus" => true,
+        "email" => true,
+        "profile" => true,
+      ) ),
+    array( "provider" => 'windowslive', "name" => 'Microsoft Accounts', "icon" => 'Windows LiveID' ),
+    array( "provider" => 'yahoo', "name" => 'Yahoo', "icon" => 'Yahoo' ),
+    array( "provider" => 'aol', "name" => 'AOL', "icon" => 'Aol' ),
+    array( "provider" => 'linkedin', "name" => 'Linkedin', "icon" => 'LinkedIn' ),
+    array( "provider" => 'paypal', "name" => 'Paypal', "icon" => 'PayPal' ),
+    array( "provider" => 'github', "name" => 'GitHub', "icon" => 'GitHub' ),
+    array( "provider" => 'amazon', "name" => 'Amazon', "icon" => 'Amazon' ),
+    array( "provider" => 'vkontakte', "name" => 'vkontakte', "icon" => 'vk' ),
+    array( "provider" => 'yandex', "name" => 'yandex', "icon" => 'Yandex Metrica' ),
+    array( "provider" => 'thirtysevensignals', "name" => 'thirtysevensignals', "icon" => '37signals' ),
+    array( "provider" => 'box', "name" => 'box', "icon" => 'Box' ),
+    array( "provider" => 'salesforce', "name" => 'salesforce', "icon" => 'Salesforce' ),
+    array( "provider" => 'salesforce-sandbox', "name" => 'salesforce-sandbox', "icon" => 'SalesforceSandbox' ),
+    array( "provider" => 'salesforce-community', "name" => 'salesforce-community', "icon" => 'SalesforceCommunity' ),
+    array( "provider" => 'fitbit', "name" => 'Fitbit', "icon" => 'Fitbit' ),
+    array( "provider" => 'baidu', "name" => '百度 (Baidu)', "icon" => 'Baidu' ),
+    array( "provider" => 'renren', "name" => '人人 (RenRen)', "icon" => 'RenRen' ),
+    array( "provider" => 'weibo', "name" => '新浪微 (Weibo)', "icon" => 'Weibo' ),
+    array( "provider" => 'shopify', "name" => 'Shopify', "icon" => 'Shopify' ),
+    array( "provider" => 'dwolla', "name" => 'Dwolla', "icon" => 'dwolla' ),
+    array( "provider" => 'miicard', "name" => 'miiCard', "icon" => 'miiCard' ),
+    array( "provider" => 'wordpress', "name" => 'wordpress', "icon" => 'WordPress' ),
+    array( "provider" => 'yammer', "name" => 'Yammer', "icon" => 'Yammer' ),
+    array( "provider" => 'soundcloud', "name" => 'soundcloud', "icon" => 'Soundcloud' ),
+    array( "provider" => 'instagram', "name" => 'instagram', "icon" => 'Instagram' ),
+    array( "provider" => 'evernote', "name" => 'evernote', "icon" => 'Evernote' ),
+    array( "provider" => 'evernote-sandbox', "name" => 'evernote-sandbox', "icon" => 'Evernote' ),
+    array( "provider" => 'thecity', "name" => 'thecity', "icon" => 'The City' ),
+    array( "provider" => 'thecity-sandbox', "name" => 'thecity-sandbox', "icon" => 'The City Sandbox' ),
+    array( "provider" => 'planningcenter', "name" => 'planningcenter', "icon" => 'Planning Center' ),
+    array( "provider" => 'exact', "name" => 'exact', "icon" => 'Exact' ),
+
+  );
+
+  public function __construct( WP_Auth0_Options $a0_options ) {
+    $this->a0_options = $a0_options;
+
+    add_action( 'wp_ajax_a0_initial_setup_set_connection', array( $this, 'update_connection' ) );
+  }
+
+  public function render( $step ) {
+    wp_enqueue_script( 'wpa0_async', WPA0_PLUGIN_URL . 'assets/lib/async.min.js' );
+
+    $social_connections = array();
+
+    foreach ( $this->providers as $provider ) {
+      $social_connections[] = $this->get_social_connection( $provider['provider'], $provider['name'], $provider['icon'] );
+    }
+
+    $client_id = $this->a0_options->get( 'client_id' );
+    $domain = $this->a0_options->get( 'domain' );
+
+    $db_connection_enabled = $this->a0_options->get( "db_connection_enabled" );
+    $db_connection_name = $this->a0_options->get( "db_connection_name" );
+    $migration_ws_enabled = $this->a0_options->get( "migration_ws" );
+    $next_step = $migration_ws_enabled ? 4 : 3;
+
+    include WPA0_PLUGIN_DIR . 'templates/initial-setup/connections.php';
+  }
+
+  protected function get_social_connection( $provider, $name, $icon ) {
+    return array(
+      'name' => $name,
+      'provider' => $provider,
+      'icon' => $icon,
+      'status' => $this->a0_options->get_connection( "social_{$provider}" ),
+      'key' => $this->a0_options->get_connection( "social_{$provider}_key" ),
+      'secret' => $this->a0_options->get_connection( "social_{$provider}_secret" ),
+    );
+  }
+
+  protected function get_provider( $provider_name ) {
+    foreach ( $this->providers as $provider ) {
+      if ( $provider['provider'] === $provider_name ) {
+        return $provider;
       }
-
-      public function render($step) {
-        wp_enqueue_script( 'wpa0_async', WPA0_PLUGIN_URL . 'assets/lib/async.min.js' );
-
-        $social_connections = array();
-
-        foreach ($this->providers as $provider) {
-          $social_connections[] = $this->get_social_connection($provider['provider'], $provider['name'], $provider['icon']);
-        }
-
-        $client_id = $this->a0_options->get('client_id');
-        $domain = $this->a0_options->get('domain');
-
-        $db_connection_enabled = $this->a0_options->get( "db_connection_enabled" );
-        $db_connection_name = $this->a0_options->get( "db_connection_name" );
-        $migration_ws_enabled = $this->a0_options->get( "migration_ws" );
-        $next_step = $migration_ws_enabled ? 4 : 3;
-
-        include WPA0_PLUGIN_DIR . 'templates/initial-setup/connections.php';
+    }
+  }
+
+  public function update_connection() {
+
+    $provider_name = $_POST["connection"];
+
+    if ( $provider_name == 'auth0' ) {
+      $this->toggle_db();
+    } else {
+      $this->toggle_social( $provider_name );
+    }
+  }
+
+  protected function toggle_db() {
+
+    $domain = $this->a0_options->get( "domain" );
+    $app_token = $this->a0_options->get( "auth0_app_token" );
+    $connection_id = $this->a0_options->get( "db_connection_id" );
+    $client_id = $this->a0_options->get( "client_id" );
+
+    $connection = WP_Auth0_Api_Client::get_connection( $domain, $app_token, $connection_id );
+
+    $enabled_clients = array();
+
+    if ( $_POST["enabled"] === "true" ) {
+      $enabled_clients = $connection->enabled_clients;
+      $enabled_clients[] = $client_id;
+    } else {
+      $enabled_clients = array_diff( $connection->enabled_clients, array( $client_id ) );
+    }
+
+    $connection->enabled_clients = array_values($enabled_clients);
+ 
+    unset($connection->name);
+    unset($connection->strategy);
+    unset($connection->id);
+
+    WP_Auth0_Api_Client::update_connection($domain, $app_token, $connection_id, $connection);
+
+    $this->a0_options->set( "db_connection_enabled" , $_POST["enabled"] === "true" ? 1 : 0 );
+
+    exit;
+  }
+
+  protected function toggle_social( $provider_name ) {
+
+    $input = array();
+    $old_input = array();
+
+    $operations = new WP_Auth0_Api_Operations( $this->a0_options );
+
+    $provider = $this->get_provider( $provider_name );
+
+    $old_input["social_{$provider_name}"] = $this->a0_options->get_connection( "social_{$provider_name}" );
+    $old_input["social_{$provider_name}_key"] = $this->a0_options->get_connection( "social_{$provider_name}_key" );
+    $old_input["social_{$provider_name}_secret"] = $this->a0_options->get_connection( "social_{$provider_name}_secret" );
+
+    $input["social_{$provider_name}"] = ( $_POST["enabled"] === "true" );
+    $input["social_{$provider_name}_key"] = $this->a0_options->get_connection( "social_{$provider_name}_key" );
+    $input["social_{$provider_name}_secret"] = $this->a0_options->get_connection( "social_{$provider_name}_secret" );
+
+    try {
+      $input = $operations->social_validation( $this->a0_options->get( 'auth0_app_token' ), $old_input, $input, $provider_name, isset( $provider['options'] ) ? $provider['options'] : null );
+    } catch ( Exception $e ) {
+      die( $e->getMessage() );
+    }
+
+    foreach ( $input as $key => $value ) {
+      $this->a0_options->set_connection( $key, $value );
+    }
+
+    exit;
+  }
+
+  public function callback() {
+    $input = array();
+    $old_input = array();
+
+    $operations = new WP_Auth0_Api_Operations( $this->a0_options );
+
+    foreach ( $this->providers as $provider ) {
+      $provider_name = $provider['provider'];
+
+      $old_input["social_{$provider_name}"] = $this->a0_options->get_connection( "social_{$provider_name}" );
+      $old_input["social_{$provider_name}_key"] = $this->a0_options->get_connection( "social_{$provider_name}_key" );
+      $old_input["social_{$provider_name}_secret"] = $this->a0_options->get_connection( "social_{$provider_name}_secret" );
+
+      if ( isset( $_REQUEST["social_{$provider_name}"] ) ) {
+        $input["social_{$provider_name}"] = $_REQUEST["social_{$provider_name}"];
+        $input["social_{$provider_name}_key"] = $_REQUEST["social_{$provider_name}_key"];
+        $input["social_{$provider_name}_secret"] = $_REQUEST["social_{$provider_name}_secret"];
       }
 
-      protected function get_social_connection($provider, $name, $icon) {
-        return array(
-          'name' => $name,
-          'provider' => $provider,
-          'icon' => $icon,
-          'status' => $this->a0_options->get_connection( "social_{$provider}" ),
-          'key' => $this->a0_options->get_connection( "social_{$provider}_key" ),
-      		'secret' => $this->a0_options->get_connection( "social_{$provider}_secret" ),
-        );
+      try {
+        $input = $operations->social_validation( $this->a0_options->get( 'auth0_app_token' ), $old_input, $input, $provider_name, $provider['options'] );
+      } catch ( Exception $e ) {
+        die( $e->getMessage() );
       }
-
-      protected function get_provider($provider_name) {
-        foreach ($this->providers as $provider) {
-          if ($provider['provider'] === $provider_name) {
-            return $provider;
-          }
-        }
-      }
-
-      public function update_connection() {
-
-        $provider_name = $_POST["connection"];
-
-        if ($provider_name == 'auth0') {
-          $this->toggle_db();
-        } else {
-          $this->toggle_social($provider_name);
-        }
-      }
-
-      protected function toggle_db() { 
-
-        $domain = $this->a0_options->get( "domain" );
-        $app_token = $this->a0_options->get( "auth0_app_token" );
-        $connection_id = $this->a0_options->get( "db_connection_id" );
-        $client_id = $this->a0_options->get( "client_id" );
-
-        $connection = WP_Auth0_Api_Client::get_connection($domain, $app_token, $connection_id);
-
-        $enabled_clients = array();
-
-        if ($_POST["enabled"] === "true") {
-          $enabled_clients = $connection->enabled_clients;
-          $enabled_clients[] = $client_id;
-        } else {
-          $enabled_clients = array_diff($connection->enabled_clients, array($client_id));
-        }
-
-        $connection->enabled_clients = array_values($enabled_clients);
-
-        unset($connection->name);
-        unset($connection->strategy);
-        unset($connection->id);
-
-        WP_Auth0_Api_Client::update_connection($domain, $app_token, $connection_id, $connection);
-
-        $this->a0_options->set( "db_connection_enabled" , $_POST["enabled"] === "true" ? 1 : 0 );
-
-        exit;
-      }
-
-      protected function toggle_social($provider_name) {
-        
-        $input = array();
-        $old_input = array();
-
-        $operations = new WP_Auth0_Api_Operations($this->a0_options);
-
-        $provider = $this->get_provider($provider_name);
-=======
-	protected $a0_options;
-	protected $providers = array(
-		array( 'provider' => 'facebook', 'name' => 'Facebook', "icon" => 'Facebook', 'options' => array(
-				"public_profile" => true,
-				"email" => true,
-				"user_birthday" => true,
-				"publish_actions" => true,
-			) ),
-		array( 'provider' => 'twitter', 'name' => 'Twitter', "icon" => 'Twitter', 'options' => array(
-				"profile" => true,
-			) ),
-		array( 'provider' => 'google-oauth2', 'name' => 'Google +', "icon" => 'Google', 'options' => array(
-				"google_plus" => true,
-				"email" => true,
-				"profile" => true,
-			) ),
-		array( "provider" => 'windowslive', "name" => 'Microsoft Accounts', "icon" => 'Windows LiveID' ),
-		array( "provider" => 'yahoo', "name" => 'Yahoo', "icon" => 'Yahoo' ),
-		array( "provider" => 'aol', "name" => 'AOL', "icon" => 'Aol' ),
-		array( "provider" => 'linkedin', "name" => 'Linkedin', "icon" => 'LinkedIn' ),
-		array( "provider" => 'paypal', "name" => 'Paypal', "icon" => 'PayPal' ),
-		array( "provider" => 'github', "name" => 'GitHub', "icon" => 'GitHub' ),
-		array( "provider" => 'amazon', "name" => 'Amazon', "icon" => 'Amazon' ),
-		array( "provider" => 'vkontakte', "name" => 'vkontakte', "icon" => 'vk' ),
-		array( "provider" => 'yandex', "name" => 'yandex', "icon" => 'Yandex Metrica' ),
-		array( "provider" => 'thirtysevensignals', "name" => 'thirtysevensignals', "icon" => '37signals' ),
-		array( "provider" => 'box', "name" => 'box', "icon" => 'Box' ),
-		array( "provider" => 'salesforce', "name" => 'salesforce', "icon" => 'Salesforce' ),
-		array( "provider" => 'salesforce-sandbox', "name" => 'salesforce-sandbox', "icon" => 'SalesforceSandbox' ),
-		array( "provider" => 'salesforce-community', "name" => 'salesforce-community', "icon" => 'SalesforceCommunity' ),
-		array( "provider" => 'fitbit', "name" => 'Fitbit', "icon" => 'Fitbit' ),
-		array( "provider" => 'baidu', "name" => '百度 (Baidu)', "icon" => 'Baidu' ),
-		array( "provider" => 'renren', "name" => '人人 (RenRen)', "icon" => 'RenRen' ),
-		array( "provider" => 'weibo', "name" => '新浪微 (Weibo)', "icon" => 'Weibo' ),
-		array( "provider" => 'shopify', "name" => 'Shopify', "icon" => 'Shopify' ),
-		array( "provider" => 'dwolla', "name" => 'Dwolla', "icon" => 'dwolla' ),
-		array( "provider" => 'miicard', "name" => 'miiCard', "icon" => 'miiCard' ),
-		array( "provider" => 'wordpress', "name" => 'wordpress', "icon" => 'WordPress' ),
-		array( "provider" => 'yammer', "name" => 'Yammer', "icon" => 'Yammer' ),
-		array( "provider" => 'soundcloud', "name" => 'soundcloud', "icon" => 'Soundcloud' ),
-		array( "provider" => 'instagram', "name" => 'instagram', "icon" => 'Instagram' ),
-		array( "provider" => 'evernote', "name" => 'evernote', "icon" => 'Evernote' ),
-		array( "provider" => 'evernote-sandbox', "name" => 'evernote-sandbox', "icon" => 'Evernote' ),
-		array( "provider" => 'thecity', "name" => 'thecity', "icon" => 'The City' ),
-		array( "provider" => 'thecity-sandbox', "name" => 'thecity-sandbox', "icon" => 'The City Sandbox' ),
-		array( "provider" => 'planningcenter', "name" => 'planningcenter', "icon" => 'Planning Center' ),
-		array( "provider" => 'exact', "name" => 'exact', "icon" => 'Exact' ),
-
-	);
-
-	public function __construct( WP_Auth0_Options $a0_options ) {
-		$this->a0_options = $a0_options;
-
-		add_action( 'wp_ajax_a0_initial_setup_set_connection', array( $this, 'update_connection' ) );
-	}
-
-	public function render( $step ) {
-		wp_enqueue_script( 'wpa0_async', WPA0_PLUGIN_URL . 'assets/lib/async.min.js' );
-
-		$social_connections = array();
-
-		foreach ( $this->providers as $provider ) {
-			$social_connections[] = $this->get_social_connection( $provider['provider'], $provider['name'], $provider['icon'] );
-		}
-
-		$client_id = $this->a0_options->get( 'client_id' );
-		$domain = $this->a0_options->get( 'domain' );
-
-		$db_connection_enabled = $this->a0_options->get( "db_connection_enabled" );
-		$db_connection_name = $this->a0_options->get( "db_connection_name" );
-		$migration_ws_enabled = $this->a0_options->get( "migration_ws" );
-		$next_step = $migration_ws_enabled ? 4 : 3;
-
-		include WPA0_PLUGIN_DIR . 'templates/initial-setup/connections.php';
-	}
-
-	protected function get_social_connection( $provider, $name, $icon ) {
-		return array(
-			'name' => $name,
-			'provider' => $provider,
-			'icon' => $icon,
-			'status' => $this->a0_options->get_connection( "social_{$provider}" ),
-			'key' => $this->a0_options->get_connection( "social_{$provider}_key" ),
-			'secret' => $this->a0_options->get_connection( "social_{$provider}_secret" ),
-		);
-	}
-
-	protected function get_provider( $provider_name ) {
-		foreach ( $this->providers as $provider ) {
-			if ( $provider['provider'] === $provider_name ) {
-				return $provider;
-			}
-		}
-	}
-
-	public function update_connection() {
-
-		$provider_name = $_POST["connection"];
-
-		if ( $provider_name == 'auth0' ) {
-			$this->toggle_db();
-		} else {
-			$this->toggle_social( $provider_name );
-		}
-	}
-
-	protected function toggle_db() {
-
-		$domain = $this->a0_options->get( "domain" );
-		$app_token = $this->a0_options->get( "auth0_app_token" );
-		$connection_id = $this->a0_options->get( "db_connection_id" );
-		$client_id = $this->a0_options->get( "client_id" );
-
-		$connection = WP_Auth0_Api_Client::get_connection( $domain, $app_token, $connection_id );
-
-		$enabled_clients = array();
-
-		if ( $_POST["enabled"] === "true" ) {
-			$enabled_clients = $connection->enabled_clients;
-			$enabled_clients[] = $client_id;
-		} else {
-			$enabled_clients = array_diff( $connection->enabled_clients, array( $client_id ) );
-		}
-
-		$connection->enabled_clients = array_values($enabled_clients);
- 
-		unset($connection->name);
-		unset($connection->strategy);
-		unset($connection->id);
-
-		WP_Auth0_Api_Client::update_connection($domain, $app_token, $connection_id, $connection);
-
-		$this->a0_options->set( "db_connection_enabled" , $_POST["enabled"] === "true" ? 1 : 0 );
-
-		exit;
-	}
-
-	protected function toggle_social( $provider_name ) {
->>>>>>> ccc4b13d
-
-		$input = array();
-		$old_input = array();
-
-		$operations = new WP_Auth0_Api_Operations( $this->a0_options );
-
-		$provider = $this->get_provider( $provider_name );
-
-		$old_input["social_{$provider_name}"] = $this->a0_options->get_connection( "social_{$provider_name}" );
-		$old_input["social_{$provider_name}_key"] = $this->a0_options->get_connection( "social_{$provider_name}_key" );
-		$old_input["social_{$provider_name}_secret"] = $this->a0_options->get_connection( "social_{$provider_name}_secret" );
-
-		$input["social_{$provider_name}"] = ( $_POST["enabled"] === "true" );
-		$input["social_{$provider_name}_key"] = $this->a0_options->get_connection( "social_{$provider_name}_key" );
-		$input["social_{$provider_name}_secret"] = $this->a0_options->get_connection( "social_{$provider_name}_secret" );
-
-		try {
-			$input = $operations->social_validation( $this->a0_options->get( 'auth0_app_token' ), $old_input, $input, $provider_name, isset( $provider['options'] ) ? $provider['options'] : null );
-		} catch ( Exception $e ) {
-			die( $e->getMessage() );
-		}
-
-		foreach ( $input as $key => $value ) {
-			$this->a0_options->set_connection( $key, $value );
-		}
-
-		exit;
-	}
-
-	public function callback() {
-		$input = array();
-		$old_input = array();
-
-		$operations = new WP_Auth0_Api_Operations( $this->a0_options );
-
-		foreach ( $this->providers as $provider ) {
-			$provider_name = $provider['provider'];
-
-			$old_input["social_{$provider_name}"] = $this->a0_options->get_connection( "social_{$provider_name}" );
-			$old_input["social_{$provider_name}_key"] = $this->a0_options->get_connection( "social_{$provider_name}_key" );
-			$old_input["social_{$provider_name}_secret"] = $this->a0_options->get_connection( "social_{$provider_name}_secret" );
-
-			if ( isset( $_REQUEST["social_{$provider_name}"] ) ) {
-				$input["social_{$provider_name}"] = $_REQUEST["social_{$provider_name}"];
-				$input["social_{$provider_name}_key"] = $_REQUEST["social_{$provider_name}_key"];
-				$input["social_{$provider_name}_secret"] = $_REQUEST["social_{$provider_name}_secret"];
-			}
-
-			try {
-				$input = $operations->social_validation( $this->a0_options->get( 'auth0_app_token' ), $old_input, $input, $provider_name, $provider['options'] );
-			} catch ( Exception $e ) {
-				die( $e->getMessage() );
-			}
-		}
-
-		foreach ( $input as $key => $value ) {
-			$this->a0_options->set_connection( $key, $value );
-		}
-
-		wp_redirect( admin_url( 'admin.php?page=wpa0-setup&step=5' ) );
-	}
-
-	public function add_validation_error( $error ) {
-		wp_redirect( admin_url( 'admin.php?page=wpa0-setup&step=5&error=' . urlencode( 'There was an error setting up your connections.' ) ) );
-		exit;
-	}
+    }
+
+    foreach ( $input as $key => $value ) {
+      $this->a0_options->set_connection( $key, $value );
+    }
+
+    wp_redirect( admin_url( 'admin.php?page=wpa0-setup&step=5' ) );
+  }
+
+  public function add_validation_error( $error ) {
+    wp_redirect( admin_url( 'admin.php?page=wpa0-setup&step=5&error=' . urlencode( 'There was an error setting up your connections.' ) ) );
+    exit;
+  }
 }